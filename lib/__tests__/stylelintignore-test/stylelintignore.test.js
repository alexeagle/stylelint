--- conflicted
+++ resolved
@@ -1,13 +1,8 @@
 'use strict';
 
-<<<<<<< HEAD
-const path = require("path");
+const path = require('path');
 const replaceBackslashes = require("../replaceBackslashes");
-const standalone = require("../../standalone");
-=======
-const path = require('path');
 const standalone = require('../../standalone');
->>>>>>> c69e098b
 
 describe('stylelintignore', () => {
 	let actualCwd;
@@ -23,36 +18,19 @@
 		process.chdir(actualCwd);
 	});
 
-<<<<<<< HEAD
-  describe("standalone with .stylelintignore file ignoring one file", () => {
-    beforeEach(() => {
-      return standalone({
-        files: [
-          replaceBackslashes(`${fixturesPath}/empty-block.css`),
-          replaceBackslashes(`${fixturesPath}/invalid-hex.css`)
+	describe('standalone with .stylelintignore file ignoring one file', () => {
+		beforeEach(() => {
+			return standalone({
+				files: [replaceBackslashes(`${fixturesPath}/empty-block.css`), replaceBackslashes(`${fixturesPath}/invalid-hex.css`)
         ],
         config: {
           extends: [
             `${fixturesPath}/config-block-no-empty`,
-            `${fixturesPath}/config-color-no-invalid-hex`
-          ]
-        }
-      }).then(data => (results = data.results));
-    });
-=======
-	describe('standalone with .stylelintignore file ignoring one file', () => {
-		beforeEach(() => {
-			return standalone({
-				files: [`${fixturesPath}/empty-block.css`, `${fixturesPath}/invalid-hex.css`],
-				config: {
-					extends: [
-						`${fixturesPath}/config-block-no-empty`,
-						`${fixturesPath}/config-color-no-invalid-hex`,
+            `${fixturesPath}/config-color-no-invalid-hex`,
 					],
 				},
 			}).then((data) => (results = data.results));
 		});
->>>>>>> c69e098b
 
 		it('one file read', () => {
 			expect(results).toHaveLength(1);
