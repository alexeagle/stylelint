--- conflicted
+++ resolved
@@ -1,73 +1,10 @@
-<<<<<<< HEAD
-"use strict";
-
-const path = require("path");
-const replaceBackslashes = require("./replaceBackslashes");
-const standalone = require("../standalone");
-
-const fixturesPath = replaceBackslashes(path.join(__dirname, "fixtures"));
-
-it("standalone with input css and `reportNeedlessDisables`", () => {
-  const config = {
-    quiet: true,
-    rules: {
-      "block-no-empty": true,
-      "color-named": "never"
-    }
-  };
-
-  return standalone({
-    code: "/* stylelint-disable color-named */\na {}",
-    config,
-    reportNeedlessDisables: true
-  }).then(linted => {
-    const needlessDisables = linted.needlessDisables;
-
-    expect(typeof needlessDisables).toBe("object");
-    expect(needlessDisables).toHaveLength(1);
-    expect(needlessDisables[0].ranges).toHaveLength(1);
-    expect(needlessDisables[0].ranges[0]).toEqual({
-      start: 1,
-      unusedRule: "color-named"
-    });
-  });
-});
-
-it("standalone with input file(s) and `reportNeedlessDisables`", () => {
-  const config = {
-    quiet: true,
-    rules: {
-      "block-no-empty": true,
-      "color-named": "never"
-    }
-  };
-
-  return standalone({
-    files: replaceBackslashes(
-      path.join(fixturesPath, "empty-block-with-disables.css")
-    ),
-    config,
-    reportNeedlessDisables: true
-  }).then(linted => {
-    const needlessDisables = linted.needlessDisables;
-
-    expect(typeof needlessDisables).toBe("object");
-    expect(needlessDisables).toHaveLength(1);
-    expect(needlessDisables[0].source).toBe(
-      path.join(fixturesPath, "empty-block-with-disables.css")
-    );
-    expect(needlessDisables[0].ranges[0]).toEqual({
-      start: 1,
-      unusedRule: "color-named"
-    });
-  });
-=======
 'use strict';
 
 const path = require('path');
+const replaceBackslashes = require("./replaceBackslashes");
 const standalone = require('../standalone');
 
-const fixturesPath = path.join(__dirname, 'fixtures');
+const fixturesPath = replaceBackslashes(path.join(__dirname, 'fixtures'));
 
 it('standalone with input css and `reportNeedlessDisables`', () => {
 	const config = {
@@ -105,7 +42,9 @@
 	};
 
 	return standalone({
-		files: path.join(fixturesPath, 'empty-block-with-disables.css'),
+		files: replaceBackslashes(
+      path.join(fixturesPath, 'empty-block-with-disables.css')
+    ),
 		config,
 		reportNeedlessDisables: true,
 	}).then((linted) => {
@@ -121,5 +60,4 @@
 			unusedRule: 'color-named',
 		});
 	});
->>>>>>> c69e098b
 });