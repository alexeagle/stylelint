--- conflicted
+++ resolved
@@ -151,19 +151,12 @@
     ]
   },
   "dependencies": {
-<<<<<<< HEAD
-    "@csstools/css-parser-algorithms": "^2.5.0",
-    "@csstools/css-tokenizer": "^2.2.3",
-    "@csstools/media-query-list-parser": "^2.1.7",
-    "@csstools/selector-resolve-nested": "^1.0.2",
-    "@csstools/selector-specificity": "^3.0.1",
-=======
     "@csstools/css-parser-algorithms": "^2.6.3",
     "@csstools/css-tokenizer": "^2.3.1",
     "@csstools/media-query-list-parser": "^2.1.11",
+    "@csstools/selector-resolve-nested": "^1.0.2",
     "@csstools/selector-specificity": "^3.0.3",
     "@dual-bundle/import-meta-resolve": "^4.1.0",
->>>>>>> 5cfceac4
     "balanced-match": "^2.0.0",
     "colord": "^2.9.3",
     "cosmiconfig": "^9.0.0",
