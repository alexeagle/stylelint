--- conflicted
+++ resolved
@@ -154,12 +154,8 @@
     "@csstools/css-parser-algorithms": "^2.6.3",
     "@csstools/css-tokenizer": "^2.3.1",
     "@csstools/media-query-list-parser": "^2.1.11",
-<<<<<<< HEAD
     "@csstools/selector-resolve-nested": "^1.0.2",
-    "@csstools/selector-specificity": "^3.0.3",
-=======
     "@csstools/selector-specificity": "^3.1.0",
->>>>>>> c72cdc12
     "@dual-bundle/import-meta-resolve": "^4.1.0",
     "balanced-match": "^2.0.0",
     "colord": "^2.9.3",
