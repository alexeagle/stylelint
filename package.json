{
  "name": "stylelint",
  "version": "14.16.0",
  "description": "A mighty, modern CSS linter.",
  "keywords": [
    "css-in-js",
    "css",
    "less",
    "lint",
    "linter",
    "markdown",
    "sass",
    "scss",
    "stylelint",
    "sugarss"
  ],
  "homepage": "https://stylelint.io",
  "repository": "stylelint/stylelint",
  "funding": {
    "type": "opencollective",
    "url": "https://opencollective.com/stylelint"
  },
  "license": "MIT",
  "author": "stylelint",
  "main": "lib/index.js",
  "types": "types/stylelint/index.d.ts",
  "bin": {
    "stylelint": "bin/stylelint.js"
  },
  "files": [
    "bin/**/*.js",
    "lib/**/*.js",
    "!**/__tests__/**",
    "!lib/testUtils/**",
    "types/stylelint/index.d.ts"
  ],
  "scripts": {
    "benchmark-rule": "node scripts/benchmark-rule.mjs",
    "format": "prettier . --write --cache",
    "jest": "jest",
    "lint": "npm-run-all --parallel --continue-on-error lint:*",
    "lint:formatting": "prettier . --check --cache",
    "lint:js": "eslint . --cache --max-warnings=0 --ext .js,.mjs",
    "lint:md": "remark . --quiet --frail",
    "lint:types": "tsc",
    "prepare": "husky install && patch-package",
    "release": "np --no-release-draft",
    "pretest": "npm run lint",
    "test": "jest --coverage",
    "version": "changeset version",
    "postversion": "git restore package.json",
    "watch": "jest --watch",
    "changelog-to-github-release": "remark --quiet --use ./scripts/remark-changelog-to-github-release.mjs CHANGELOG.md"
  },
  "lint-staged": {
    "*.{js,mjs}": "eslint --cache --fix",
    "*.{js,json,md,mjs,ts,yml}": "prettier --write"
  },
  "prettier": "@stylelint/prettier-config",
  "eslintConfig": {
    "extends": [
      "stylelint"
    ],
    "globals": {
      "__dirname": true,
      "module": true,
      "require": true,
      "testRule": true
    },
    "root": true
  },
  "remarkConfig": {
    "plugins": [
      "@stylelint/remark-preset"
    ]
  },
  "jest": {
    "clearMocks": true,
    "collectCoverage": false,
    "collectCoverageFrom": [
      "lib/**/*.js",
      "!lib/**/{__tests__,testUtils}/**/*.js"
    ],
    "coverageDirectory": "./.coverage/",
    "coverageReporters": [
      "lcov",
      "text-summary"
    ],
    "coverageThreshold": {
      "global": {
        "branches": 75,
        "functions": 75,
        "lines": 75,
        "statements": 75
      }
    },
    "moduleNameMapper": {
      "^stylelint$": "<rootDir>/lib/index.js",
      "stylelint/lib/utils/getOsEol": "<rootDir>/lib/utils/getOsEol.js"
    },
    "preset": "jest-preset-stylelint",
    "roots": [
      "lib",
      "system-tests"
    ],
    "testEnvironment": "node",
    "testRegex": ".*\\.test\\.js$|rules/.*/__tests__/.*\\.js$",
    "watchPlugins": [
      "jest-watch-typeahead/filename",
      "jest-watch-typeahead/testname"
    ]
  },
  "dependencies": {
    "@csstools/selector-specificity": "^2.0.2",
    "balanced-match": "^2.0.0",
    "colord": "^2.9.3",
    "cosmiconfig": "^8.0.0",
    "css-functions-list": "^3.1.0",
    "debug": "^4.3.4",
    "fast-glob": "^3.2.12",
    "fastest-levenshtein": "^1.0.16",
    "file-entry-cache": "^6.0.1",
    "global-modules": "^2.0.0",
    "globby": "^11.1.0",
    "globjoin": "^0.1.4",
    "html-tags": "^3.2.0",
    "ignore": "^5.2.1",
    "import-lazy": "^4.0.0",
    "imurmurhash": "^0.1.4",
    "is-plain-object": "^5.0.0",
    "known-css-properties": "^0.26.0",
    "mathml-tag-names": "^2.1.3",
    "meow": "^9.0.0",
    "micromatch": "^4.0.5",
    "normalize-path": "^3.0.0",
    "picocolors": "^1.0.0",
    "postcss": "^8.4.19",
    "postcss-media-query-parser": "^0.2.3",
    "postcss-resolve-nested-selector": "^0.1.1",
    "postcss-safe-parser": "^6.0.0",
    "postcss-selector-parser": "^6.0.11",
    "postcss-value-parser": "^4.2.0",
    "resolve-from": "^5.0.0",
    "string-width": "^4.2.3",
    "strip-ansi": "^6.0.1",
    "style-search": "^0.1.0",
    "supports-hyperlinks": "^2.3.0",
    "svg-tags": "^1.0.0",
    "table": "^6.8.1",
    "v8-compile-cache": "^2.3.0",
    "write-file-atomic": "^5.0.0"
  },
  "devDependencies": {
    "@changesets/cli": "^2.25.2",
    "@changesets/get-github-info": "^0.5.1",
    "@stylelint/prettier-config": "^2.0.0",
    "@stylelint/remark-preset": "^4.0.0",
    "@types/balanced-match": "^1.0.2",
    "@types/debug": "^4.1.7",
    "@types/file-entry-cache": "^5.0.2",
    "@types/global-modules": "^2.0.0",
    "@types/globjoin": "^0.1.0",
    "@types/imurmurhash": "^0.1.1",
    "@types/micromatch": "^4.0.2",
    "@types/normalize-path": "^3.0.0",
    "@types/postcss-less": "^4.0.2",
    "@types/postcss-safe-parser": "^5.0.1",
    "@types/style-search": "^0.1.3",
    "@types/svg-tags": "^1.0.0",
    "@types/write-file-atomic": "^4.0.0",
    "benchmark": "^2.1.4",
    "common-tags": "^1.8.2",
    "deepmerge": "^4.2.2",
    "eslint": "^8.28.0",
    "eslint-config-stylelint": "^17.1.0",
    "husky": "^8.0.2",
<<<<<<< HEAD
    "jest": "^29.3.1",
    "jest-preset-stylelint": "^6.0.0",
    "jest-watch-typeahead": "^2.2.1",
    "lint-staged": "^13.0.3",
=======
    "jest": "^28.1.3",
    "jest-preset-stylelint": "^5.0.4",
    "jest-watch-typeahead": "^2.2.0",
    "lint-staged": "^13.0.4",
>>>>>>> 11acf312
    "node-fetch": "^3.3.0",
    "np": "^7.6.2",
    "npm-run-all": "^4.1.5",
    "patch-package": "^6.5.0",
    "postcss-html": "^1.5.0",
    "postcss-import": "^15.0.0",
    "postcss-less": "^6.0.0",
    "postcss-sass": "^0.5.0",
    "postcss-scss": "^4.0.6",
    "remark-cli": "^11.0.0",
    "sugarss": "^4.0.1",
    "typescript": "^4.9.3"
  },
  "engines": {
    "node": "^14.13.1 || >=16.0.0"
  }
}<|MERGE_RESOLUTION|>--- conflicted
+++ resolved
@@ -174,17 +174,10 @@
     "eslint": "^8.28.0",
     "eslint-config-stylelint": "^17.1.0",
     "husky": "^8.0.2",
-<<<<<<< HEAD
     "jest": "^29.3.1",
     "jest-preset-stylelint": "^6.0.0",
     "jest-watch-typeahead": "^2.2.1",
-    "lint-staged": "^13.0.3",
-=======
-    "jest": "^28.1.3",
-    "jest-preset-stylelint": "^5.0.4",
-    "jest-watch-typeahead": "^2.2.0",
     "lint-staged": "^13.0.4",
->>>>>>> 11acf312
     "node-fetch": "^3.3.0",
     "np": "^7.6.2",
     "npm-run-all": "^4.1.5",
