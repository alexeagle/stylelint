# Changelog

All notable changes to this project are documented in this file.

<<<<<<< HEAD
## Head

-   Removed: types declarations for Flow ([#4451](https://github.com/stylelint/stylelint/pull/4451)).
-   Added: `unit-no-unknown` support for `x` unit ([#4427](https://github.com/stylelint/stylelint/pull/4427)).
-   Fixed: `unit-no-unknown` false positives for Sass map keys ([#4450](https://github.com/stylelint/stylelint/pull/4450)).
-   Fixed: `value-list-comma-newline-after` false positives for shared-line comments ([#4482](https://github.com/stylelint/stylelint/pull/4482)).
-   Fixed: consistently check that selectors are standard before passing to the parser ([#4483](https://github.com/stylelint/stylelint/pull/4483)).
=======
## 12.0.1

-   Fixed: `string-no-newline` memory leak for ERB templates ([#4491](https://github.com/stylelint/stylelint/pull/4491)).
>>>>>>> 1da39d66

## 12.0.0

-   Removed: ignoring `bower_components` folder by default ([#4384](https://github.com/stylelint/stylelint/pull/4384)).
-   Removed: `createRuleTester` API ([#4385](https://github.com/stylelint/stylelint/pull/4385)).
-   Added: more information for custom formatters ([#4393](https://github.com/stylelint/stylelint/pull/4393)).
-   Fixed: `comment-empty-line-before` false positives for selector lists and shared-line comments ([#4360](https://github.com/stylelint/stylelint/pull/4360)).
-   Fixed: `font-family-no-missing-generic-family-keyword` false positives for Sass-variables with namespaces ([#4378](https://github.com/stylelint/stylelint/pull/4378)).
-   Fixed: `font-weight-notation` false positives for `font-weight` ranges in `@font-face` ([#4372](https://github.com/stylelint/stylelint/pull/4372)).
-   Fixed: `length-zero-no-unit` false positives for `line-height`, and for `fr` units ([#4394](https://github.com/stylelint/stylelint/pull/4394)).
-   Fixed: `length-zero-no-unit` false positives for Less variables ([#4405](https://github.com/stylelint/stylelint/pull/4405)).
-   Fixed: `selector-max-*` false negatives for rules with nested rules ([#4357](https://github.com/stylelint/stylelint/pull/4357)).
-   Fixed: incorrect error message when parsing files with a broken syntax ([#4364](https://github.com/stylelint/stylelint/pull/4364)).

## 11.1.1

-   Fixed: syntax configuration for `--syntax css` ([#4335](https://github.com/stylelint/stylelint/pull/4335)).

## 11.1.0

-   Added: `css` syntax option ([#4315](https://github.com/stylelint/stylelint/pull/4315)).
-   Fixed: `no-eol-whitespace` parsing problems for non-standard syntaxes ([#4313](https://github.com/stylelint/stylelint/pull/4313)).
-   Fixed: `selector-pseudo-class-no-unknown` false positives for `:is` selector ([#4321](https://github.com/stylelint/stylelint/pull/4321)).

## 11.0.0

-   Changed: `--report-needless-disables` CLI flag now reports needless disables and runs linting ([#4151](https://github.com/stylelint/stylelint/pull/4151)).
-   Changed: display a violation at 1:1 for each file instead of throwing an error on unrecognised rules ([#4237](https://github.com/stylelint/stylelint/pull/4237)).
-   Changed: always return `stylelintError` as a boolean ([#4174](https://github.com/stylelint/stylelint/pull/4174)).
-   Deprecated: `createRuleTester` API ([#4279](https://github.com/stylelint/stylelint/pull/4279)).
-   Added: `--reportInvalidScopeDisables` CLI flag ([#4181](https://github.com/stylelint/stylelint/pull/4181)).
-   Added: `unicode-bom` rule ([#4225](https://github.com/stylelint/stylelint/pull/4225)).
-   Added: `max-empty-lines` autofix ([#3667](https://github.com/stylelint/stylelint/pull/3667)).
-   Added: `selector-pseudo-element-case` autofix ([#3672](https://github.com/stylelint/stylelint/pull/3672)).
-   Added: `selector-*` support for all logical combinations (`:matches`, `:has`) ([#4179](https://github.com/stylelint/stylelint/pull/4179)).
-   Added: `ignore: ["selectors-within-list"]` to `no-descending-specificity` ([#4176](https://github.com/stylelint/stylelint/pull/4176)).
-   Added: `ignoreSelectors: []` to `property-no-unknown` ([#4275](https://github.com/stylelint/stylelint/pull/4275)).
-   Fixed: Babel user configuration interfering with CSS-in-JS parser ([#4164](https://github.com/stylelint/stylelint/pull/4164)).
-   Fixed: PostCSS plugin ignoring .stylelintignore ([#4186](https://github.com/stylelint/stylelint/pull/4186)).
-   Fixed: `*-max-empty-lines` to only report one violation per function, selector, value list ([#4260](https://github.com/stylelint/stylelint/pull/4260)).
-   Fixed: `block-no-empty` crash for `@import` statements ([#4110](https://github.com/stylelint/stylelint/pull/4110)).
-   Fixed: `indentation` false positives for `<style>` tag with multiline attributes ([#4177](https://github.com/stylelint/stylelint/pull/4177)).
-   Fixed: `length-zero-no-unit` false positives for inside calc function ([#4175](https://github.com/stylelint/stylelint/pull/4175)).
-   Fixed: `max-line-length` false positives for multi-line `url()` ([#4169](https://github.com/stylelint/stylelint/pull/4169)).
-   Fixed: `no-duplicate-selectors` false positives for selectors in the same selector list ([#4173](https://github.com/stylelint/stylelint/pull/4173)).
-   Fixed: `no-unit-unknown` false positives for at-variables (Less) starting with numbers ([#4163](https://github.com/stylelint/stylelint/pull/4163)).
-   Fixed: `property-no-unknown` for `overflowX` for CSS-in-JS ([#4184](https://github.com/stylelint/stylelint/pull/4184)).

## 10.1.0

-   Added: `selector-max-empty-lines` autofix ([#3717](https://github.com/stylelint/stylelint/pull/3717)).
-   Added: rule names for `--report-needless-disables` output ([#4071](https://github.com/stylelint/stylelint/pull/4071)).
-   Added: `--output-file` CLI flag ([#4085](https://github.com/stylelint/stylelint/pull/4085)).
-   Fixed: `function-calc-no-invalid` false positives for interpolation ([#4046](https://github.com/stylelint/stylelint/pull/4046)).
-   Fixed: `declaration-block-semicolon-space-before` autofix with `!important` annotations ([#4016](https://github.com/stylelint/stylelint/issues/4016)).
-   Fixed: `no-eol-whitespace` autofix for within comments ([#4224](https://github.com/stylelint/stylelint/pull/4224)).
-   Fixed: `no-eol-whitespace` false negatives for last line without trailing EOL ([#4224](https://github.com/stylelint/stylelint/pull/4224)).
-   Fixed: `selector-pseudo-class-no-unknown` false positives for `defined` ([#4081](https://github.com/stylelint/stylelint/pull/4081)).

## 10.0.1

-   Fixed: minimum Node.js engine reduced to 8.7.0 ([#4032](https://github.com/stylelint/stylelint/pull/4032)).
-   Fixed: `--allow-empty-input` CLI flag ([#4029](https://github.com/stylelint/stylelint/pull/4029)).
-   Fixed: `color-no-invalid-hex` false positives for hashes in URLs ([#4035](https://github.com/stylelint/stylelint/pull/4035)).
-   Fixed: `function-linear-gradient-no-nonstandard-direction` false positives for dollar variables ([#4027](https://github.com/stylelint/stylelint/pull/4027)).

## 10.0.0

-   Removed: Node.js 6.x support. Node.js 8.15.1 or greater is now required ([#4006](https://github.com/stylelint/stylelint/pull/4006)).
-   Removed: `styled` and `jsx` syntax options that were replaced with `css-in-js` in v9.10.0 ([#4007](https://github.com/stylelint/stylelint/pull/4007)).
-   Changed: throws error if glob matches no files, use the `--allow-empty-input` flag for the old behaviour ([#3965](https://github.com/stylelint/stylelint/pull/3965)).
-   Changed: rules are now applied in the order defined in `lib/rules/index.js` ([#3923](https://github.com/stylelint/stylelint/pull/3923)).
-   Added: `at-rule-property-requirelist` rule ([#3997](https://github.com/stylelint/stylelint/pull/3997)).
-   Added: `disallowInList` to `no-duplicate-selectors` ([#3936](https://github.com/stylelint/stylelint/pull/3936)).
-   Added: `ignore: ["comments"]` to `block-no-empty` ([#4008](https://github.com/stylelint/stylelint/pull/4008)).
-   Fixed: false negatives in declaration-based rules for CSS-in-JS ([#3933](https://github.com/stylelint/stylelint/pull/3933)).
-   Fixed: `color-no-invalid-hex` false negatives for CSS-in-JS ([#3957](https://github.com/stylelint/stylelint/pull/3957)).
-   Fixed: `feature-name-no-unknown` false positives for `prefers-color-scheme` ([#3951](https://github.com/stylelint/stylelint/pull/3951)).
-   Fixed: `function-calc-no-invalid` false positives for negative numbers ([#3921](https://github.com/stylelint/stylelint/pull/3921)).
-   Fixed: `no-descending-specificity` false positives for vendor prefixed pseudo-elements ([#3929](https://github.com/stylelint/stylelint/issues/3929)).
-   Fixed: `selector-max-*` false negatives for nested at-rules ([#3959](https://github.com/stylelint/stylelint/pull/3959)).
-   Fixed: Logical combinations pseudo-classes in `selector-max-universal` are now evaluated separately ([#4263](https://github.com/stylelint/stylelint/pull/4263)).
-   Fixed: `value-keyword-case` autofix for single-line comments within maps ([#4019](https://github.com/stylelint/stylelint/pull/4019)).

## 9.10.1

-   Fixed: "fatal: Not a git repository" error ([#3915](https://github.com/stylelint/stylelint/pull/3915)).
-   Fixed: unintended increase in package size ([#3915](https://github.com/stylelint/stylelint/pull/3915)).

## 9.10.0

-   Added: support for ordinary regular expressions anywhere a regex string is accepted in rule config ([#3799](https://github.com/stylelint/stylelint/pull/3799)).
-   Added: `css-in-js` syntax option that will replace the existing `styled` and `jsx` ones ([#3872](https://github.com/stylelint/stylelint/pull/3872)).
-   Added: `function-calc-no-invalid` rule ([#3833](https://github.com/stylelint/stylelint/pull/3833)).
-   Added: `ignore: ["next-sibling"]` to `selector-max-type` ([#3832](https://github.com/stylelint/stylelint/pull/3832)).
-   Added: `declaration-block-semicolon-space-after` autofix ([#3865](https://github.com/stylelint/stylelint/pull/3865)).
-   Fixed: autofix is now disabled when a stylelint processors is used ([#3873](https://github.com/stylelint/stylelint/pull/3873)).
-   Fixed: `CssSyntaxError` for functions in template literals ([#3869](https://github.com/stylelint/stylelint/pull/3869)).
-   Fixed: `no-descending-specificity` false positives for styled-components ([#3875](https://github.com/stylelint/stylelint/pull/3875)).
-   Fixed: `no-duplicate-selectors` false positives for styled-components ([#3875](https://github.com/stylelint/stylelint/pull/3875)).
-   Fixed: `selector-pseudo-class-no-unknown` false positives for `focus-visible` ([#3887](https://github.com/stylelint/stylelint/pull/3887)).
-   Fixed: `selector-max-universal` false positives for flush comments containing a comma ([#3817](https://github.com/stylelint/stylelint/pull/3817)).
-   Fixed: `shorthand-property-redundant-values` false positives for negative values ([#3888](https://github.com/stylelint/stylelint/pull/3888)).

## 9.9.0

-   Added: `selector-list-comma-newline-after` autofix ([#3815](https://github.com/stylelint/stylelint/pull/3815)).
-   Added: `value-list-max-empty-lines` autofix ([#3814](https://github.com/stylelint/stylelint/pull/3814)).
-   Added: `ignoreSelectors: []` to `selector-no-vendor-prefix` ([#3748](https://github.com/stylelint/stylelint/pull/3748)).
-   Fixed: ignored files are no longer parsed ([#3801](https://github.com/stylelint/stylelint/pull/3801)).
-   Fixed: ignore `&:extend` for Less syntax ([#3824](https://github.com/stylelint/stylelint/pull/3824)).
-   Fixed: `--report-needless-disables` CLI flag ([#3819](https://github.com/stylelint/stylelint/pull/3819)).
-   Fixed: `font-family-no-missing-generic-family-keyword` false positives for system fonts ([#3794](https://github.com/stylelint/stylelint/pull/3794)).

## 9.8.0

-   Added: `value-keyword-case` autofix ([#3775](https://github.com/stylelint/stylelint/pull/3775)).
-   Added: `ignore: ["pseudo-classes"]` to `max-nesting-depth` ([#3724](https://github.com/stylelint/stylelint/pull/3724)).
-   Added: `ignoreTypes:[]` to `selector-type-case` ([#3758](https://github.com/stylelint/stylelint/pull/3758)).
-   Added: `ignoreFunctions:[]` to `unit-no-unkown` ([#3736](https://github.com/stylelint/stylelint/pull/3736)).
-   Fixed: error for single-line Sass comments ([#3772](https://github.com/stylelint/stylelint/pull/3772)).
-   Fixed: `at-rule-*` false positives for Less variables and mixins ([#3767](https://github.com/stylelint/stylelint/pull/3767)).
-   Fixed: `max-empty-lines` false positives for final newlines ([#3785](https://github.com/stylelint/stylelint/pull/3785)).

## 9.7.1

-   Fixed: `at-rule-*` false positives for Less variables and mixins ([#3759](https://github.com/stylelint/stylelint/pull/3759)).

## 9.7.0

-   Added: allow globally installed configuration ([#3642](https://github.com/stylelint/stylelint/pull/3642)).
-   Added: `media-feature-parentheses-space-inside` autofix ([#3720](https://github.com/stylelint/stylelint/pull/3720)).
-   Added: `selector-descendant-combinator-no-non-space` autofix ([#3565](https://github.com/stylelint/stylelint/pull/3565)).
-   Added: `unit-case` autofix ([#3725](https://github.com/stylelint/stylelint/pull/3725)).
-   Fixed: false negatives for Less at-imports ([#3687](https://github.com/stylelint/stylelint/pull/3687)).
-   Fixed: SyntaxError when an empty string is used for a rule's custom message ([#3743](https://github.com/stylelint/stylelint/pull/3743)).
-   Fixed: `max-empty-lines` false positives for empty lines before `</style>` ([#3708](https://github.com/stylelint/stylelint/pull/3708)).
-   Fixed: `selector-max-specificity` false positives for functional psuedo-classes ([#3711](https://github.com/stylelint/stylelint/pull/3711)).

## 9.6.0

-   Added: suggestions for invalid CLI options ([#3622](https://github.com/stylelint/stylelint/pull/3622)).
-   Added: `no-empty-first-line` rule ([#3650](https://github.com/stylelint/stylelint/pull/3650)).
-   Added: `at-rule-name-space-after` autofix ([#3653](https://github.com/stylelint/stylelint/pull/3653)).
-   Added: `block-closing-brace-empty-line-before` autofix ([#3598](https://github.com/stylelint/stylelint/pull/3617)).
-   Added: `block-closing-brace-space-before` autofix ([#3673](https://github.com/stylelint/stylelint/pull/3673)).
-   Added: `comment-whitespace-inside` autofix ([#3619](https://github.com/stylelint/stylelint/pull/3619)).
-   Added: `declaration-bang-space-after` autofix ([#3598](https://github.com/stylelint/stylelint/pull/3598)).
-   Added: `declaration-bang-space-before` autofix ([#3592](https://github.com/stylelint/stylelint/pull/3592)).
-   Added: `declaration-colon-newline-after` autofix ([#3588](https://github.com/stylelint/stylelint/pull/3588)).
-   Added: `function-comma-space-after` autofix ([#3555](https://github.com/stylelint/stylelint/pull/3555)).
-   Added: `function-comma-space-before` autofix ([#3596](https://github.com/stylelint/stylelint/pull/3596)).
-   Added: `function-name-case` autofix ([#3674](https://github.com/stylelint/stylelint/pull/3674)).
-   Added: `function-max-empty-lines` autofix ([#3645](https://github.com/stylelint/stylelint/pull/3645)).
-   Added: `function-parentheses-newline-inside` autofix ([#3601](https://github.com/stylelint/stylelint/pull/3601)).
-   Added: `function-whitespace-after` autofix ([#3648](https://github.com/stylelint/stylelint/pull/3648)).
-   Added: `media-feature-colon-space-after` autofix ([#3623](https://github.com/stylelint/stylelint/pull/3623)).
-   Added: `media-feature-colon-space-before` autofix ([#3637](https://github.com/stylelint/stylelint/pull/3637)).
-   Added: `media-feature-name-case` autofix ([#3685](https://github.com/stylelint/stylelint/pull/3685)).
-   Added: `media-feature-range-operator-space-after` autofix ([#3639](https://github.com/stylelint/stylelint/pull/3639)).
-   Added: `media-feature-range-operator-space-before` autofix ([#3618](https://github.com/stylelint/stylelint/pull/3618)).
-   Added: `media-query-list-comma-newline-after` autofix ([#3643](https://github.com/stylelint/stylelint/pull/3643)).
-   Added: `media-query-list-comma-space-after` autofix ([#3607](https://github.com/stylelint/stylelint/pull/3607)).
-   Added: `media-query-list-comma-space-before` autofix ([#3640](https://github.com/stylelint/stylelint/pull/3640)).
-   Added: `function-parentheses-space-inside` autofix ([#3563](https://github.com/stylelint/stylelint/pull/3563)).
-   Added: `selector-attribute-brackets-space-inside` autofix ([#3605](https://github.com/stylelint/stylelint/pull/3605)).
-   Added: `selector-attribute-operator-space-after` autofix ([#3641](https://github.com/stylelint/stylelint/pull/3641)).
-   Added: `selector-attribute-operator-space-before` autofix ([#3603](https://github.com/stylelint/stylelint/pull/3603)).
-   Added: `selector-pseudo-class-case` autofix ([#3671](https://github.com/stylelint/stylelint/pull/3671)).
-   Added: `selector-pseudo-class-parentheses-space-inside` autofix ([#3646](https://github.com/stylelint/stylelint/pull/3646)).
-   Added: `selector-type-case` autofix ([#3668](https://github.com/stylelint/stylelint/pull/3668)).
-   Added: `no-eol-whitespace` autofix ([#3615](https://github.com/stylelint/stylelint/pull/3615)).
-   Added: `no-extra-semicolons` autofix ([#3574](https://github.com/stylelint/stylelint/pull/3574)).
-   Added: `value-list-comma-newline-after` autofix ([#3616](https://github.com/stylelint/stylelint/pull/3616)).
-   Added: `value-list-comma-space-after` autofix ([#3558](https://github.com/stylelint/stylelint/pull/3558)).
-   Added: `value-list-comma-space-before` autofix ([#3597](https://github.com/stylelint/stylelint/pull/3597)).
-   Added: `baseIndentLevel` to `indentation` ([#3557](https://github.com/stylelint/stylelint/pull/3557)).
-   Fixed: autofix for 5 whitespace rules ([#3621](https://github.com/stylelint/stylelint/pull/3621)).
-   Fixed: `linebreaks` TypeError ([#3636](https://github.com/stylelint/stylelint/pull/3636)).
-   Fixed: `max-empty-lines` incorrect line reporting ([#3530](https://github.com/stylelint/stylelint/pull/3530)).
-   Fixed: `media-query-list-comma-newline-after` false positives for trailing comment ([#3657](https://github.com/stylelint/stylelint/pull/3657)).
-   Fixed: `no-descending-specificity` false positives for CSS Modules functional pseudo-classes ([#3623](https://github.com/stylelint/stylelint/pull/3623)).

## 9.5.0

-   Added: bundled support for styles in CSS-in-JS object literals ([#3506](https://github.com/stylelint/stylelint/pull/3506)).
-   Added: `--print-config` CLI flag ([#3532](https://github.com/stylelint/stylelint/pull/3532)).
-   Added: `block-closing-brace-newline-before` autofix ([#3442](https://github.com/stylelint/stylelint/pull/3442)).
-   Added: `block-opening-brace-newline-before` autofix ([#3518](https://github.com/stylelint/stylelint/pull/3518)).
-   Added: `block-opening-brace-space-after` autofix ([#3520](https://github.com/stylelint/stylelint/pull/3520)).
-   Added: `block-opening-brace-newline-after` autofix ([#3441](https://github.com/stylelint/stylelint/pull/3441)).
-   Added: `declaration-block-semicolon-newline-after` autofix ([#3545](https://github.com/stylelint/stylelint/pull/3545)).
-   Added: `declaration-block-semicolon-space-before` autofix ([#3554](https://github.com/stylelint/stylelint/pull/3554)).
-   Added: `declaration-colon-space-after` autofix ([#3538](https://github.com/stylelint/stylelint/pull/3538)).
-   Added: `selector-list-comma-newline-before` autofix ([#3517](https://github.com/stylelint/stylelint/pull/3517)).
-   Added: `selector-list-comma-space-after` autofix ([#3490](https://github.com/stylelint/stylelint/pull/3490)).
-   Added: `unix` formatter ([#3524](https://github.com/stylelint/stylelint/pull/3524)).
-   Fixed: `selector-descendant-combinator-no-non-space` false positives for calculations with parenthesis ([#3508](https://github.com/stylelint/stylelint/pull/3508)).

## 9.4.0

-   Added: bundled support for styles in CSS-in-JS template literals ([#3405](https://github.com/stylelint/stylelint/pull/3405)).
-   Added: `linebreaks` rule ([#3289](https://github.com/stylelint/stylelint/pull/3289)).
-   Added: `compact` formatter ([#3488](https://github.com/stylelint/stylelint/pull/3488)).
-   Added: `at-rule-semicolon-newline-after` autofix ([#3450](https://github.com/stylelint/stylelint/pull/3450)).
-   Added: `block-closing-brace-newline-after` autofix ([#3443](https://github.com/stylelint/stylelint/pull/3443)).
-   Added: `block-opening-brace-space-before` autofix ([#3438](https://github.com/stylelint/stylelint/pull/3438)).
-   Added: `declaration-block-trailing-semicolon` autofix ([#3382](https://github.com/stylelint/stylelint/pull/3382)).
-   Added: `declaration-colon-space-before` autofix ([#3445](https://github.com/stylelint/stylelint/pull/3445)).
-   Added: `property-case` autofix ([#3448](https://github.com/stylelint/stylelint/pull/3448)).
-   Added: `selector-combinator-space-after` autofix ([#3446](https://github.com/stylelint/stylelint/pull/3446)).
-   Added: `selector-combinator-space-before` autofix ([#3457](https://github.com/stylelint/stylelint/pull/3457)).
-   Added: `selector-list-comma-space-before` autofix ([#3447](https://github.com/stylelint/stylelint/pull/3447)).
-   Fixed: `block-opening-brace-newline-after` false positives for nested rule-sets prefixed with comments ([#3383](https://github.com/stylelint/stylelint/pull/3383)).
-   Fixed: `declaration-block-trailing-semicolon` report of errors with the `--fix` option ([#3493](https://github.com/stylelint/stylelint/pull/3493)).
-   Fixed: `font-family-name-quotes` false positives for `system-ui` system font ([#3463](https://github.com/stylelint/stylelint/pull/3463)).
-   Fixed: `keyframes-name-pattern` support for raw JS RegExp ([#3437](https://github.com/stylelint/stylelint/pull/3437)).
-   Fixed: `media-feature-name-no-unknown` false positives for level 5 names ([#3397](https://github.com/stylelint/stylelint/pull/3397)).
-   Fixed: `no-descending-specificity` false positives for #{&} ([#3420](https://github.com/stylelint/stylelint/pull/3420)).
-   Fixed: `no-missing-end-of-source-newline` false positives for style attributes ([#3485](https://github.com/stylelint/stylelint/pull/3485)).

## 9.3.0

-   Added: support for `<style>` tags and `style=""` attributes in XML and XSLT files ([#3386](https://github.com/stylelint/stylelint/pull/3386)).
-   Added: `globbyOptions` option ([#3339](https://github.com/stylelint/stylelint/pull/3339)).
-   Added: `keyframes-name-pattern` rule ([#3321](https://github.com/stylelint/stylelint/pull/3321)).
-   Added: `media-feature-name-value-whitelist` rule ([#3320](https://github.com/stylelint/stylelint/pull/3320)).
-   Added: `selector-pseudo-element-colon-notation` autofix ([#3345](https://github.com/stylelint/stylelint/pull/3345)).
-   Fixed: `.vue` files throwing errors for `<style lang="stylus">` and `<style lang="postcss">` ([#3331](https://github.com/stylelint/stylelint/pull/3331)).
-   Fixed: `declaration-block-no-*` false positives for non-standard syntax ([#3381](https://github.com/stylelint/stylelint/pull/3381)).
-   Fixed: `function-whitespace-after` false positives for "/" ([#3132](https://github.com/stylelint/stylelint/pull/3132)).
-   Fixed: `length-zero-no-unit` incorrect autofix for at-includes ([#3347](https://github.com/stylelint/stylelint/pull/3347)).
-   Fixed: `max-nesting-depth` false positives for nested properties ([#3349](https://github.com/stylelint/stylelint/pull/3349)).
-   Fixed: `no-empty-source` false positives on vue external sources `<style src="*">` tag ([#3331](https://github.com/stylelint/stylelint/pull/3331)).
-   Fixed: `max-line-length` false positives for non-CSS blocks ([#3367](https://github.com/stylelint/stylelint/pull/3367)).
-   Fixed: `no-eol-whitespace` false positives for non-CSS blocks ([#3367](https://github.com/stylelint/stylelint/pull/3367)).
-   Fixed: `no-extra-semicolons` false positives for non-CSS blocks ([#3367](https://github.com/stylelint/stylelint/pull/3367)).
-   Fixed: `no-missing-end-of-source-newline` false positives for non-CSS blocks ([#3367](https://github.com/stylelint/stylelint/pull/3367)).

## 9.2.1

-   Fixed: `cache` option hiding CssSyntaxError outputs ([#3258](https://github.com/stylelint/stylelint/pull/3258)).
-   Fixed: regression with processors (e.g. styled-components) ([#3261](https://github.com/stylelint/stylelint/pull/3261)).
-   Fixed: `no-descending-specificity` false positives for Sass nested properties ([#3283](https://github.com/stylelint/stylelint/pull/3283)).
-   Fixed: `selector-pseudo-class-no-unknown` false positives proprietary webkit pseudo classes when applied to a simple selector ([#3271](https://github.com/stylelint/stylelint/pull/3271)).

## 9.2.0

-   Added: `selector-max-pseudo-class` rule ([#3195](https://github.com/stylelint/stylelint/pull/3195)).
-   Fixed: slow `require('stylelint')` time ([#3242](https://github.com/stylelint/stylelint/pull/3242)).
-   Fixed: autofix erroneously writing to unchanged files ([#3241](https://github.com/stylelint/stylelint/pull/3241)).
-   Fixed: false negatives for template literals within script tags by updating postcss-html dependency ([#3238](https://github.com/stylelint/stylelint/pull/3238)).
-   Fixed: `indentation` false positives for at-root ([#3225](https://github.com/stylelint/stylelint/pull/3225)).
-   Fixed: `max-empty-lines` false positives for non-CSS blocks ([#3229](https://github.com/stylelint/stylelint/pull/3229)).
-   Fixed: `no-empty-source` false positives for non-CSS blocks ([#3240](https://github.com/stylelint/stylelint/pull/3240)).
-   Fixed: `string-no-newline` false positives for non-CSS blocks ([#3228](https://github.com/stylelint/stylelint/pull/3228)).


## 9.1.3

-   Fixed: invalid HTML causing CssSyntaxError by updating postcss-html dependency ([#3214](https://github.com/stylelint/stylelint/pull/3214)).
-   Fixed: empty markdown block causing CssSyntaxError by updating postcss-html dependency ([#3214](https://github.com/stylelint/stylelint/pull/3214)).

## 9.1.2

-   Fixed: parsing of markdown files by updating postcss-html dependency ([#3207](https://github.com/stylelint/stylelint/pull/3207)).

## 9.1.1

-   Fixed: missing `signal-exit` dependency ([#3186](https://github.com/stylelint/stylelint/pull/3186)).

## 9.1.0

-   Added: `ignore: ["first-nested"]` to `at-rule-empty-line-before` ([#3179](https://github.com/stylelint/stylelint/pull/3179)).
-   Added: `ignore: ["first-nested"]` to `rule-empty-line-before` ([#3179](https://github.com/stylelint/stylelint/pull/3179)).
-   Fixed: unnecessary Open Collective postinstall message ([#3180](https://github.com/stylelint/stylelint/pull/3180)).

## 9.0.0

-   Removed: Node.js 4.x support. Node.js 6.x or greater is now required ([#3075](https://github.com/stylelint/stylelint/pull/3087)).
-   Added: (experimental) support for [SASS](http://sass-lang.com/) syntax ([#2503](https://github.com/stylelint/stylelint/pull/2503)).
-   Added: allow processors to handle PostCSS errors ([#3063](https://github.com/stylelint/stylelint/pull/3063)).
-   Added: `--max-warnings` CLI flag ([#2942](https://github.com/stylelint/stylelint/pull/2942)).
-   Added: `selector-combinator-*list` rules ([#3088](https://github.com/stylelint/stylelint/pull/3088)).
-   Added: `selector-pseudo-element-*list` rules ([#3104](https://github.com/stylelint/stylelint/pull/3087)).
-   Added: `ignore: ["first-nested"]` to `custom-property-empty-line-before` ([#3104](https://github.com/stylelint/stylelint/pull/3104)).
-   Added: `ignore: ["first-nested"]` to `declaration-empty-line-before` ([#3103](https://github.com/stylelint/stylelint/pull/3103)).
-   Added: `ignoreProperties: []` to `property-no-vendor-prefix` ([#3089](https://github.com/stylelint/stylelint/pull/3089)).
-   Fixed: `font-family-name-quotes` unicode range increased ([#2974](https://github.com/stylelint/stylelint/pull/2974)).
-   Fixed: `selector-max-id` in nested at-statements ([#3113](https://github.com/stylelint/stylelint/pull/3113)).

## 8.4.0

-   Added: `except: ["after-closing-brace"]` to `block-closing-brace-empty-line-before` ([#3011](https://github.com/stylelint/stylelint/pull/3011)).
-   Fixed: unmet peer dependency warning for `postcss-sass` ([#3040](https://github.com/stylelint/stylelint/pull/3040)).
-   Fixed: false positives for CSS within comments in `*.pcss` files ([#3064](https://github.com/stylelint/stylelint/pull/3064)).
-   Fixed: `font-family-no-missing-generic-family-keyword` configuration ([#3039](https://github.com/stylelint/stylelint/pull/3039)).
-   Fixed: `indentation` autofix for HTML ([#3044](https://github.com/stylelint/stylelint/pull/3044)).

## 8.3.1

-   Fixed: `font-family-no-missing-generic-family-keyword` false positives for at-font-face ([#3034](https://github.com/stylelint/stylelint/issues/3034)).

## 8.3.0

-   Added: autofix support for stdin input ([#2787](https://github.com/stylelint/stylelint/pull/2787)).
-   Added: support for `<style>` tags and markdown fences in `.vue` and `.html` files ([#2975](https://github.com/stylelint/stylelint/pull/2975)).
-   Added: `font-family-no-missing-generic-family-keyword` rule ([#2930](https://github.com/stylelint/stylelint/pull/2930)).
-   Added: `no-duplicate-at-import-rules` rule ([#2963](https://github.com/stylelint/stylelint/pull/2963)).
-   Added: `number-leading-zero` autofix ([#2921](https://github.com/stylelint/stylelint/issues/2921)).
-   Added: `number-no-trailing-zeros` autofix ([#2947](https://github.com/stylelint/stylelint/issues/2947)).
-   Added: `shorthand-property-no-redundant-values` autofix ([#2956](https://github.com/stylelint/stylelint/issues/2956)).
-   Added: `string-quotes` autofix ([#2959](https://github.com/stylelint/stylelint/pull/2959)).
-   Added: `ignore: ["custom-properties"]` option to `length-zero-no-unit` ([#2967](https://github.com/stylelint/stylelint/pull/2967)).
-   Added: `except: ["inside-block"]` option to `rule-empty-line-before` ([#2982](https://github.com/stylelint/stylelint/pull/2982)).
-   Added: `ignoreValues` to `value-no-vendor-prefix` ([#3015](https://github.com/stylelint/stylelint/pull/3015)).
-   Added: `ignoreMediaFeatureNames` to `unit-blacklist` ([#3027](https://github.com/stylelint/stylelint/pull/3027)).
-   Fixed: `comment-empty-line-before` false positives for shared-line comments ([#2986](https://github.com/stylelint/stylelint/issues/2986)).
-   Fixed: `unit-*` false positives for spaceless multiplication ([#2948](https://github.com/stylelint/stylelint/issues/2948)).

## 8.2.0

-   Added: autofix of syntax errors in standard CSS e.g. unclosed braces and brackets ([#2886](https://github.com/stylelint/stylelint/issues/2886)).
-   Added: `length-zero-no-unit` autofix ([#2861](https://github.com/stylelint/stylelint/issues/2861)).
-   Added: `selector-max-specificity` support for level 4 evaluation context pseudo-classes ([#2857](https://github.com/stylelint/stylelint/issues/2857)).
-   Added: `ignoreUnits` option to `number-max-precision` ([#2941](https://github.com/stylelint/stylelint/pull/2941)).
-   Added: `ignoreSelectors` option to `selector-max-specificity` ([#2857](https://github.com/stylelint/stylelint/pull/2857)).
-   Added: `ignoreProperties` option to `value-keyword-case` ([#2937](https://github.com/stylelint/stylelint/pull/2937)).
-   Fixed: `*-empty-line-before` false negatives and positives when two or more `except: [*]` options were triggered ([#2920](https://github.com/stylelint/stylelint/issues/2920)).
-   Fixed: `*-empty-line-before` false positives for CSS in HTML ([#2854](https://github.com/stylelint/stylelint/issues/2854)).
-   Fixed: `rule-empty-line-before` false positives for `ignore: ["inside-block"]` and CSS in HTML ([#2894](https://github.com/stylelint/stylelint/issues/2894)).
-   Fixed: `rule-empty-line-before` false positives for `except: ["after-single-line-comment"]` and preceding shared-line comments ([#2920](https://github.com/stylelint/stylelint/issues/2920)).
-   Fixed: `selector-list-comma-newline-after` false positives for shared-line comments separated by more than once space ([#2915](https://github.com/stylelint/stylelint/issues/2915)).
-   Fixed: `selector-pseudo-class-no-unknown` false positives when using chained pseudo-classes ([#2810](https://github.com/stylelint/stylelint/issues/2810)).
-   Fixed: `string-quotes` false positives for `@charset` and single quotes ([#2902](https://github.com/stylelint/stylelint/issues/2902)).
-   Fixed: `unit-no-unknown` false positives for spaceless multiplication and division in `calc()` functions ([#2848](https://github.com/stylelint/stylelint/issues/2848)).

## 8.1.1

-   Fixed: `--ignore-pattern` in CLI ([#2851](https://github.com/stylelint/stylelint/issues/2851)).

## 8.1.0

-   Added: Allow specifying `codeFilename` to `createStylelintResult` for raw code linting standalone API ([#2450](https://github.com/stylelint/stylelint/issues/2450)).
-   Added: `ignorePattern` option (`--ignore-pattern` in CLI), to allow patterns of files to ignored ([#2834](https://github.com/stylelint/stylelint/issues/2834)).
-   Added: More rules now support experimental autofixing. Use `--fix` CLI parameter or `fix: true` Node.js API options property. Newly supported rules:
    -   `color-hex-length` ([#2781](https://github.com/stylelint/stylelint/pull/2781)).
    -   `no-missing-end-of-source-newline` ([#2772](https://github.com/stylelint/stylelint/pull/2772)).
-   Fixed: `*-empty-line-before` false positives shared-line comments and `"first-nested"` option ([#2827](https://github.com/stylelint/stylelint/issues/2827)).
-   Fixed: `color-hex-length` false positives for ID references in `url` functions ([#2806](https://github.com/stylelint/stylelint/issues/2806)).
-   Fixed: `indentation` false positives for Less parametric mixins with rule block/snippet ([#2744](https://github.com/stylelint/stylelint/pull/2744)).
-   Fixed: `no-empty-source` compatability with `postcss-html` custom syntax ([#2798](https://github.com/stylelint/stylelint/issues/2798)).
-   Fixed: `no-extra-semicolons` false negatives where instances were not detected when followed by multiple comments ([#2678](https://github.com/stylelint/stylelint/issues/2678)).
-   Fixed: `selector-max-specificity` cannot parse selector violation for Less mixins ([#2677](https://github.com/stylelint/stylelint/pull/2677)).

## 8.0.0

This release is accompanied by:

-   A new [semantic version policy](README.md#semantic-versioning-policy). The use of the tilde (`~`) in `package.json` is now recommended, e.g. `"stylelint": "~8.0.0"`, to guarantee the results of your builds ([#1865](https://github.com/stylelint/stylelint/issues/1865)).
-   A new [VISION document](VISION.md), complemented by ([#2704](https://github.com/stylelint/stylelint/pull/2704)):
    -   The restructuring of the [list of rules](docs/user-guide/rules.md) into three groups:
        -   [Possible errors](docs/user-guide/rules.md#possible-errors).
        -   [Limit language features](docs/user-guide/rules.md#limit-language-features).
        -   [Stylistic issues](docs/user-guide/rules.md#stylistic-issues).
    -   The release of a new sharable config, [`stylelint-config-recommended`](https://github.com/stylelint/stylelint-config-recommended). This config only turns on the [possible error](docs/user-guide/rules.md#possible-errors) rules.  [`stylelint-config-standard`](https://github.com/stylelint/stylelint-config-standard) now builds on top of the recommended config by turning on over 60 additional [stylistic rules](docs/user-guide/rules.md#stylistic-issues).

Changes:

-   Removed: the 21 rules deprecated in [`7.8.0`](#780) & [`7.12.0`](#7120) ([#2422](https://github.com/stylelint/stylelint/issues/2422) & [#2693](https://github.com/stylelint/stylelint/issues/2693)).
    -   `block-no-single-line`.
    -   `custom-property-no-outside-root`
    -   `declaration-block-no-ignored-properties`.
    -   `declaration-block-properties-order`.
    -   `function-url-data-uris`.
    -   `media-feature-no-missing-punctuation`.
    -   `no-browser-hacks`.
    -   `no-indistinguishable-colors`.
    -   `no-unsupported-browser-features`.
    -   `root-no-standard-properties`
    -   `rule-nested-empty-line-before`.
    -   `rule-non-nested-empty-line-before`.
    -   `selector-no-attribute`.
    -   `selector-no-combinator`.
    -   `selector-no-empty`.
    -   `selector-no-id`.
    -   `selector-no-type`.
    -   `selector-no-universal`.
    -   `selector-root-no-composition`.
    -   `stylelint-disable-reason`.
    -   `time-no-imperceptible`.
-   Removed: the 4 options deprecated in [`7.8.0`](#780) ([#2433](https://github.com/stylelint/stylelint/issues/2433)).
    -   `"all-nested"` option for `at-rule-empty-line-before`.
    -   `"blockless-group"` option for `at-rule-empty-line-before`.
    -   `"between-comments"` option for `comment-empty-line-before`.
    -   `"at-rules-without-declaration-blocks"` option for `max-nesting-depth`.
-   Changed: compatibility with `postcss` from `@5` to `@6` ([#2561](https://github.com/stylelint/stylelint/issues/2561)).
-   Changed: parse errors now trigger exit with non-zero code ([#2713](https://github.com/stylelint/stylelint/issues/2713)).
-   Changed: `report-needless-disables` now exits with non-zero code ([#2341](https://github.com/stylelint/stylelint/issues/2341)).
-   Changed: `*-blacklist` and `*-whitelist` (and `ignore* []` secondary options) are now case sensitive. Use regular expressions with the `i` flag for case insensitivity ([#2709](https://github.com/stylelint/stylelint/issues/2709)).
-   Changed: `*-empty-line-before` now correctly handle shared-line comments ([#2262](https://github.com/stylelint/stylelint/issues/2262)).
-   Changed: `*-empty-line-before` now consider line as empty if it contains whitespace only ([#2440](https://github.com/stylelint/stylelint/pull/2440)).
-   Changed: `function-linear-gradient-no-nonstandard-direction` now checks all linear-gradients in a value list ([#2496](https://github.com/stylelint/stylelint/pull/2496)).
-   Changed: `selector-max-compound-selectors` now checks all resolved selectors, rather than just the deepest ([#2350](https://github.com/stylelint/stylelint/issues/2350)).
-   Added: `disableDefaultIgnores` option (`--disable-default-ignores` in CLI), to allow linting of `node_modules` and `bower_components` directories ([#2464](https://github.com/stylelint/stylelint/pull/2464)).
-   Added: more efficient file ignoring with `.stylelintignore` ([#2464](https://github.com/stylelint/stylelint/pull/2464)).
-   Added: `ignore: ["child"]` option to `selector-max-type` ([#2701](https://github.com/stylelint/stylelint/pull/2701)).
-   Fixed: `declaration-block-no-redundant-longhand-properties` and `declaration-block-no-shorthand-property-overrides` understand more shorthand properties ([#2354](https://github.com/stylelint/stylelint/pull/2354)).
-   Fixed: `selector-max-type` no longer produces false negatives for when child, next-sibling and following-sibling combinators are used with `ignore: ["descendant"]` ([#2701](https://github.com/stylelint/stylelint/pull/2701)).

## 7.13.0

-   Added: `ignoreAttributes` option to `selector-max-attribute` ([#2722](https://github.com/stylelint/stylelint/pull/2722)).
-   Fixed: `selector-combinator-space-*` false positives for CSS namespaced type selectors ([#2715](https://github.com/stylelint/stylelint/pull/2715)).
-   Fixed: `selector-max-specificity` now ignores nested non-standard selectors ([#2685](https://github.com/stylelint/stylelint/pull/2685)).

## 7.12.0

-   Deprecated: 6 rules, each has been replaced by a more configurable alternative ([#2679](https://github.com/stylelint/stylelint/pull/2679)).
    -   `function-url-data-uris` rule. Use either `function-url-scheme-blacklist` or `function-url-scheme-whitelist`.
    -   `selector-no-attribute` rule. Use `selector-max-attribute` with `0` as its primary option.
    -   `selector-no-combinator` rule. Use `selector-max-combinators` with `0` as its primary option.
    -   `selector-no-id` rule. Use `selector-max-id` with `0` as its primary option.
    -   `selector-no-type` rule. Use `selector-max-type` with `0` as its primary option.
    -   `selector-no-universal` rule. Use `selector-max-universal` with `0` as its primary option.
-   Added: `function-url-scheme-blacklist` rule ([#2626](https://github.com/stylelint/stylelint/pull/2626)).
-   Added: `function-url-scheme-whitelist` regex support ([#2662](https://github.com/stylelint/stylelint/pull/2662)).
-   Added: `selector-max-attribute` rule ([#2628](https://github.com/stylelint/stylelint/pull/2628)).
-   Added: `selector-max-combinators` rule ([#2658](https://github.com/stylelint/stylelint/pull/2658)).
-   Added: `selector-max-id` rule ([#2654](https://github.com/stylelint/stylelint/pull/2654)).
-   Added: `selector-max-type` rule ([#2665](https://github.com/stylelint/stylelint/pull/2665)).
-   Added: `selector-max-universal` rule ([#2653](https://github.com/stylelint/stylelint/pull/2653)).
-   Fixed: `--fix` no longer crashes when used with ignored files ([#2652](https://github.com/stylelint/stylelint/pull/2652)).
-   Fixed: `max-*` rules now use singular and plural nouns in their messages ([#2663](https://github.com/stylelint/stylelint/pull/2663)).

## 7.11.1

-   Fixed: `media-feature-name-*list` now accept arrays for their primary options ([#2632](https://github.com/stylelint/stylelint/pull/2632)).
-   Fixed: `selector-*` now ignore custom property sets ([#2634](https://github.com/stylelint/stylelint/pull/2634)).
-   Fixed: `selector-pseudo-class-no-unknown` now ignores Less `:extend` ([#2625](https://github.com/stylelint/stylelint/pull/2625)).

## 7.11.0

-   Added: experimental autofixing ([#2467](https://github.com/stylelint/stylelint/pull/2467), [#2500](https://github.com/stylelint/stylelint/pull/2500), [#2529](https://github.com/stylelint/stylelint/pull/2529) and [#2577](https://github.com/stylelint/stylelint/pull/2577)). Use `--fix` CLI parameter or `fix: true` Node.js API options property. Supported rules:
    -   `at-rule-empty-line-before`
    -   `at-rule-name-case`
    -   `color-hex-case`
    -   `comment-empty-line-before`
    -   `custom-property-empty-line-before`
    -   `declaration-empty-line-before`
    -   `indentation`
    -   `rule-empty-line-before`
-   Added: `selector-max-class` rule.
-   Added: `ignore: ["custom-elements"]` option to `selector-type-no-unknown` ([#2366](https://github.com/stylelint/stylelint/pull/2366)).
-   Fixed: "Cannot find module 'pify'" regression in node@4 with npm@2 ([#2614](https://github.com/stylelint/stylelint/pull/2614)).
-   Fixed: no error is thrown when linting a string with `cache` enabled ([#2494](https://github.com/stylelint/stylelint/pull/2494)).
-   Fixed: Less `:extend` is now ignored ([#2571](https://github.com/stylelint/stylelint/pull/2571)).
-   Fixed: `function-parentheses-space-inside` now ignores functions without parameters ([#2587](https://github.com/stylelint/stylelint/pull/2587)).
-   Fixed: `length-zero-no-unit` now correctly handles newlines and no spaces after colon ([#2477](https://github.com/stylelint/stylelint/pull/2477)).
-   Fixed: `selector-descendant-combinator-no-non-space` and `selector-combinator-space-before/after` now understand and check `>>>` shadow-piercing combinator ([#2509](https://github.com/stylelint/stylelint/pull/2509)).
-   Fixed: `selector-descendant-combinator-no-non-space` now ignores Less guards ([#2557](https://github.com/stylelint/stylelint/pull/2557)).
-   Fixed: `selector-pseudo-class-no-unknown` now checks `@page` at-rules and supports `@page` pseudo-classes ([#2445](https://github.com/stylelint/stylelint/pull/2445)).
-   Fixed: `selector-pseudo-class-no-unknown` now considers `focus-ring`, `playing` and `paused` to be known ([#2507](https://github.com/stylelint/stylelint/pull/2507)).
-   Fixed: `selector-type-no-unknown` now ignores MathML tags ([#2478](https://github.com/stylelint/stylelint/pull/2478)).
-   Fixed: `selector-type-no-unknown` now ignores the `/deep/` shadow-piercing combinator ([#2508](https://github.com/stylelint/stylelint/pull/2508)).
-   Fixed: `value-keyword-case` now ignores variables with signs ([#2558](https://github.com/stylelint/stylelint/pull/2558)).

## 7.10.1

-   Fixed: scope is kept when using `schema.preceedingPlugins` ([#2455](https://github.com/stylelint/stylelint/pull/2455)).

## 7.10.0

-   Added: support for asynchronous plugin rules ([#2351](https://github.com/stylelint/stylelint/pull/2351)).
-   Added: `cache` option to store the info about processed files in order to only operate on the changed ones the next time you run stylelint ([#2293](https://github.com/stylelint/stylelint/pull/2293)).
-   Added: `at-rule-semicolon-space-before` rule ([#2388](https://github.com/stylelint/stylelint/pull/2388)).
-   Added: `ignore: ["comments"]` to `max-empty-lines` ([#2401](https://github.com/stylelint/stylelint/pull/2401)).
-   Added: `ignore: ["default-namespace"]` to `selector-type-no-unknown` ([#2461](https://github.com/stylelint/stylelint/pull/2461)).
-   Added: `ignoreDefaultNamespaces` option to `selector-type-no-unknown` ([#2461](https://github.com/stylelint/stylelint/pull/2461)).
-   Fixed: more helpful messages when file globs do not match any files ([#2328](https://github.com/stylelint/stylelint/pull/2328)).
-   Fixed: `decl/` folder of Flow types is shipped with the package, for consumers that use Flow ([#2322](https://github.com/stylelint/stylelint/issues/2322)).
-   Fixed: `function-url-scheme-whitelist` was working incorrectly if more than one URL scheme were specified ([#2447](https://github.com/stylelint/stylelint/pull/2447)).
-   Fixed: `no-duplicate-selector` now includes the duplicate selector's first usage line in message ([#2415](https://github.com/stylelint/stylelint/pull/2415)).
-   Fixed: `no-extra-semicolons` false positives for comments after custom property sets ([#2396](https://github.com/stylelint/stylelint/pull/2396)).
-   Fixed: `value-keyword-case` false positives for `attr`, `counter`, `counters` functions and ` counter-reset` property ([#2407](https://github.com/stylelint/stylelint/pull/2407)).
-   Fixed: Less mergeable properties are now ignored ([#2570](https://github.com/stylelint/stylelint/pull/2570)).

## 7.9.0

-   Added: `ignoreFontFamilyName` option to `font-family-no-duplicate` ([#2314](https://github.com/stylelint/stylelint/pull/2314)).
-   Added: `ignorePattern` option to `max-line-length` ([#2333](https://github.com/stylelint/stylelint/pull/2333)).
-   Fixed: update version of `lodash` dependency to match feature usage, fixing a conflict with Modernizr ([#2353](https://github.com/stylelint/stylelint/pull/2353)).
-   Fixed: `color-hex-case` false positives for ID references in `url` functions ([#2338](https://github.com/stylelint/stylelint/pull/2338)).
-   Fixed: `max-line-length` now reports correct column for SCSS comments ([#2340](https://github.com/stylelint/stylelint/pull/2340)).
-   Fixed: `selector-class-pattern` false positive in SCSS when combining interpolated and nested selectors ([#2344](https://github.com/stylelint/stylelint/pull/2344)).
-   Fixed: `selector-type-case` false positive for placeholder selectors ([#2360](https://github.com/stylelint/stylelint/pull/2360)).

## 7.8.0

-   Deprecated: 15 rules ([#2197](https://github.com/stylelint/stylelint/pull/2197),  [#2285](https://github.com/stylelint/stylelint/pull/2285) & [#2309](https://github.com/stylelint/stylelint/pull/2309)).
    -   `block-no-single-line`. Use `block-opening-brace-newline-after` and `block-closing-brace-newline-before` rules with the option `"always"` instead.
    -   `declaration-block-properties-order`. Use the [`stylelint-order`](https://github.com/hudochenkov/stylelint-order) plugin pack instead.
    -   `rule-nested-empty-line-before` and `rule-non-nested-empty-line-before`. Use the new `rule-empty-line-before` rule instead.
    -   `time-no-imperceptible`. Use the new `time-min-milliseconds` rule with `100` as its primary option.
    -   It is beyond the scope of stylelint's core package to effectively validate against the CSS spec. Please investigate [csstree](https://github.com/csstree/csstree) and [css-values](https://github.com/ben-eb/css-values) for this functionality, and contribute to those projects and to stylelint plugins wrapping them. csstree already has a [stylelint plugin](https://github.com/csstree/stylelint-validator), and css-values needs one to be developed. The following rules are deprecated for this reason.
        -   `media-feature-no-missing-punctuation`.
        -   `selector-no-empty`.
    -   A plugin is a better package for a rule that wraps a third-party library. The following rules are deprecated for this reason. We encourage users to create and help maintain plugins for these rules.
        -   `no-browser-hacks`
        -   `no-indistinguishable-colors`
        -   `no-unsupported-browser-features`
    -   The following rules did not seem useful. If you liked these rules, please create plugins for them.
        -   `custom-property-no-outside-root`
        -   `root-no-standard-properties`
        -   `selector-root-no-composition`.
    -   The following rules did not work well.
        -   `stylelint-disable-reason` could not enforce providing a reason.
        -   `declaration-block-no-ignored-properties` could not reliably account for *replaced elements*.
-   Deprecated: 4 options ([#2213](https://github.com/stylelint/stylelint/pull/2213)).
    -   `"all-nested"` option for `at-rule-empty-line-before`. Use the `"inside-block"` option instead.
    -   `"blockless-group"` option for `at-rule-empty-line-before`. Use the `"blockless-after-blockless"` option instead.
    -   `"between-comments"` option for `comment-empty-line-before`. Use the `"after-comment"` option instead.
    -   `"at-rules-without-declaration-blocks"` option for `max-nesting-depth`. Use the `"blockless-at-rules"` option instead.
-   Added: `time-min-milliseconds` rule, to replace `time-no-imperceptible` ([#2289](https://github.com/stylelint/stylelint/pull/2289)).
-   Added: `except: ["after-same-name"]` option to `at-rule-empty-line-before` ([#2225](https://github.com/stylelint/stylelint/pull/2225)).
-   Fixed: `configOverrides` now work with `extends` ([#2295](https://github.com/stylelint/stylelint/pull/2295)).
-   Fixed: `max-line-length` no longer reports incorrect column positions for lines with `url()` or `import` ([#2287](https://github.com/stylelint/stylelint/pull/2287)).
-   Fixed: `selector-pseudo-class-no-unknown` no longer warns for proprietary webkit pseudo-classes ([#2264](https://github.com/stylelint/stylelint/pull/2264)).
-   Fixed: `unit-no-unknown` accepts `fr` units ([#2308](https://github.com/stylelint/stylelint/pull/2308)).

## 7.7.1

-   Fixed: ensure only absolute filepaths are passed to processors ([#2207](https://github.com/stylelint/stylelint/pull/2207)).

## 7.7.0

-   Added: `stylelint.formatters` exposed in public Node.js API ([#2190](https://github.com/stylelint/stylelint/pull/2190)).
-   Added: `stylelint.utils.checkAgainstRule` for checking CSS against a standard stylelint rule *within your own rule* ([#2173](https://github.com/stylelint/stylelint/pull/2173)).
-   Added: `allow-empty-input` flag to CLI ([#2117](https://github.com/stylelint/stylelint/pull/2117)).
-   Added: `except: ["after-rule"]` option to `rule-nested-empty-line-before` ([#2188](https://github.com/stylelint/stylelint/pull/2188)).
-   Fixed: regression causing `--stdin-filename` in CLI and `codeFilename` in Node.js API to error if a non-existent filename is provided ([#2128](https://github.com/stylelint/stylelint/pull/2128)).
-   Fixed: a boolean CLI flag (e.g. `--quiet`) placed before an input glob no longer causes the input to be ignored ([#2186](https://github.com/stylelint/stylelint/pull/2186)).
-   Fixed: the `node_modules` and `bower_components` directories are correctly ignored by default when stylelint is used as a PostCSS plugin ([#2171](https://github.com/stylelint/stylelint/pull/2171)).
-   Fixed: bug where some Node.js errors in special cases did not cause the CLI to exit with a non-zero code ([#2140](https://github.com/stylelint/stylelint/pull/2140))
-   Fixed: false positives related to LESS detached rulesets ([#2089](https://github.com/stylelint/stylelint/pull/2089)).
-   Fixed: `color-named` now ignores SCSS maps, so map property names can be color names ([#2182](https://github.com/stylelint/stylelint/pull/2182)).
-   Fixed: `comment-whitespace-inside` no longer complains about `/*!` comments with non-space whitespace (e.g. newlines) ([#2121](https://github.com/stylelint/stylelint/pull/2121)).
-   Fixed: `media-feature-name-no-vendor-prefix` no longer throws syntax errors on unknown unprefixed variants ([#2152](https://github.com/stylelint/stylelint/pull/2152)).
-   Fixed: `selector-max-compound-selectors` ignores SCSS nested declarations ([#2102](https://github.com/stylelint/stylelint/pull/2102)).
-   Fixed: `selector-pseudo-class-no-unknown` no longer reports false positives for custom selectors ([#2147](https://github.com/stylelint/stylelint/pull/2147)).

## 7.6.0

-   Added: option `customSyntax` (for Node.js API) and `--custom-syntax` (for CLI).
-   Added: `font-family-no-duplicate-names` rule.
-   Fixed: CLI now understands absolute paths for the `--custom-formatter` option.
-   Fixed: the `string` and `verbose` formatters now use `dim` instead of `gray` for greater compatibility with different terminal color schemes.
-   Fixed: `media-feature-parentheses-space-inside` handles comments within the parentheses.
-   Fixed: `selector-no-qualifying-type` now ignores SCSS `%placeholders`.

## 7.5.0

-   Added: `selector-no-empty` rule.
-   Fixed: if no config is found relative to the stylesheet, look for one relative to `process.cwd()`.
-   Fixed: lookup `ignoreFiles` globs relative to `process.cwd()` if config is directly passed as a JS object and no `configBasedir` is provided.
-   Fixed: SugarSS no longer reports wrong column number in `block-no-empty`.
-   Fixed: `configOverrides` work with `plugins`, `extends`, and `processors`.
-   Fixed: a bug causing inaccuracy in nested `stylelint-disable` and `stylelint-enable` comments.
-   Fixed: `function-calc-no-unspaced-operator` false positives for SCSS interpolation.
-   Fixed: `no-descending-specificity` now ignores custom property sets.
-   Fixed: `value-keyword-case` false positives for some camel-case SVG keywords.

## 7.4.2

-   Fixed: regression where using `null` to turn off a rule caused errors.

## 7.4.1

-   Fixed: regression where using `null` for rules that take an array for their primary option would trigger a validation warning.

## 7.4.0

-   Added: each stylesheet looks up configuration from its own path. Different files can now use different configurations during the same linting process.
-   Added: relative path extends, plugins, and processors try to load from `process.cwd()` if they aren't found relative to the invoking configuration.
-   Added: `/* stylelint-disable-next-line */` comments.
-   Added: `media-feature-name-blacklist` rule.
-   Added: `media-feature-name-whitelist` rule.
-   Added: `ignore: ["after-declaration"]` option to `declaration-empty-line-before`.
-   Added: `except: ["empty"]` option to `function-url-quotes`.
-   Fixed: `function-linear-gradient-no-nonstandard-direction` no longer warns when vendor-prefixed linear-gradient properties are used correctly.
-   Fixed: `no-extra-semicolons` now ignores the semicolon that comes after the closing brace of a custom property set.
-   Fixed: `no-unknown-animations` no longer delivers false positives when there are multiple animation names.
-   Fixed: `number-*` rules now ignore numbers in comments and strings.
-   Fixed: `value-keyword-case` now ignores system color keywords.

## 7.3.1

-   Fixed: regression in 7.3.0 which caused a "Cannot read property 'length' of undefined" error on a certain selector.

## 7.3.0

-   Added: `processors` can accept options objects.
-   Added: `ignore: ["inside-function"]` option to `color-named`.
-   Fixed: `--ignore-path` and `--report-needless-disables` no longer fails when used together.
-   Fixed: `block-closing-brace-newline-after` and `block-closing-brace-space-after` now allow a trailing semicolon after the closing brace of a block.
-   Fixed: `block-no-single-line` now ignores empty blocks.
-   Fixed: `declaration-block-no-ignored-properties` now uses the value of the last occurrence of a triggering property.
-   Fixed: `indentation` now correctly handles `_` hacks on property names.
-   Fixed: `property-no-unknown` now ignores SCSS nested properties.

## 7.2.0

-   Added: `--report-needless-disables` and `reportNeedlessDisables` option.
-   Added: `--ignore-disables` and `ignoreDisables` option.
-   Added: `--config-basedir` option to CLI.
-   Added: `declaration-block-no-redundant-longhand-properties` rule.
-   Added: `function-url-scheme-whitelist` rule.
-   Added: `media-feature-name-no-unknown` rule.
-   Added: `selector-descendant-combinator-no-non-space` rule.
-   Added: `value-list-max-empty-lines` rule.
-   Added: `ignoreProperties` option to `color-named`.
-   Added: `ignore: ["consecutive-duplicates-with-different-values"]` option to `declaration-block-no-duplicate-properties`.
-   Added: `ignore: ["comments"]` option to `max-line-length`.
-   Added: `ignoreAtRules` option to `max-nesting-depth`.
-   Added: `ignoreProperties` option to `unit-blacklist` and `unit-whitelist`
-   Fixed: no longer parsing ignored files before ignoring them.
-   Fixed: `configFile` and `configBasedir` can now be used together.
-   Fixed: `max-line-length` now correctly handles Windows line endings.
-   Fixed: `no-descending-specificity` treats selectors with pseudo-elements as distinct from their counterparts without pseudo-classes, because they actually target different elements.
-   Fixed: `no-unknown-animations` and `unit-blacklist` now handle numbers without leading zeros.
-   Fixed: `root-no-standard-properties` now handles custom property sets.
-   Fixed: `selector-no-type` `ignore: ["descendant"]` option now correctly handles descendants within a selector list.
-   Fixed: `selector-pseudo-class-no-unknown` now understands the Shadow DOM selectors of `host` and `host-context`.
-   Fixed: `selector-pseudo-element-no-unknown` now understands the Shadow DOM selector of `slotted`.

## 7.1.0

-   Added: `block-closing-brace-empty-line-before` rule.
-   Added: `comment-no-empty` rule.
-   Added: `custom-property-empty-line-before` rule.
-   Added: `declaration-empty-line-before` rule.
-   Added: `media-feature-name-case` rule.
-   Added: `selector-nested-pattern` rule.
-   Added: `selector-pseudo-class-blacklist` rule.
-   Added: `selector-pseudo-class-whitelist` rule.
-   Added: regex support to the `ignore*` secondary options of the `*-no-unknown` rules.
-   Added: `ignore: ["blockless-after-same-name-blockless"]` option to `at-rule-empty-line-before`.
-   Added: `except: ["blockless-after-same-name-blockless"]` option to `at-rule-empty-line-before`.
-   Added: `ignore: ["empty-lines"]` option to `no-eol-whitespace`.
-   Added: `ignoreTypes` option to `selector-no-type` to whitelist allowed types for selectors.
-   Fixed: `color-named` now ignores declarations that accept *custom idents*.
-   Fixed: `font-family-name-quotes` correctly handles numerical font weights for the `font` shorthand property.
-   Fixed: `indentation` now correctly handles Windows line endings within parentheticals.
-   Fixed: `media-feature-no-missing-punctuation` now ignores media features containing complex values e.g. `(min-width: ($var -    20px))` and `(min-width: calc(100% -    20px))`.
-   Fixed: `no-descending-specificity` message to correctly show which selector should come first.
-   Fixed: `selector-combinator-space-after` and `selector-combinator-space-before` now ignore operators within parenthetical non-standard constructs.

## 7.0.3

-   Fixed: bug causing rules in extended configs to be merged with, rather than replaced by, the extending config.
-   Fixed: `selector-class-pattern` now ignores fractional keyframes selectors.
-   Fixed: `selector-max-specificity` now ignores selectors containing the `matches()` pseudo-class, and warns if the underlying `specificity` module cannot parse the selector.
-   Fixed: `selector-no-type` with secondary option `ignore: ["descendant"]` will now resolve nested selectors.

## 7.0.2

-   Fixed: `at-rule-blacklist`, `at-rule-whitelist`, `comment-word-blacklist`, `selector-attribute-operator-blacklist`, `selector-attribute-operator-whitelist` now accept array as first option.
-   Fixed: `unit-*` rules now ignore CSS hacks.

## 7.0.1

-   Fixed: missing `known-css-properties` dependency.

## 7.0.0

-   Removed: `--extract` and `extractSyleTagsFromHtml` options. Instead, [build](/docs/developer-guide/processors.md) and [use](/docs/user-guide/configuration.md#processors) processors.
-   Removed: support for plugin rule names that aren't namespaced, i.e. only `your-namespace/your-rule-name` rule names are supported. (If your plugin provides only a single rule or you can't think of a good namespace, you can simply use `plugin/my-rule`.)
-   Removed: `--verbose` CLI flag. Use `--formatter verbose` instead.
-   Removed: NodeJS `0.12.x` support. `4.2.1 LTS` or greater is now required.
-   Removed: `media-query-parentheses-space-inside` rule. Use the new `media-feature-parentheses-space-inside` rule instead.
-   Removed: `no-missing-eof-newline` rule. Use the new rule `no-missing-end-of-source-newline` instead.
-   Removed: `number-zero-length-no-unit` rule. Use the `length-zero-no-unit` rule instead.
-   Removed: `property-unit-blacklist` rule. Use the `declaration-property-unit-blacklist` rule instead.
-   Removed: `property-unit-whitelist` rule. Use the `declaration-property-unit-whitelist` rule instead.
-   Removed: `property-value-blacklist` rule. Use the `declaration-property-value-blacklist` rule instead.
-   Removed: `property-value-whitelist` rule. Use the `declaration-property-value-whitelist` rule instead.
-   Removed: `"emptyLineBefore"` option for `declaration-block-properties-order`. If you use this option, please consider creating a plugin for the community.
-   Removed: `"single-where-required"`, `"single-where-recommended"`, `"single-unless-keyword"`, `"double-where-required"`, `"double-where-recommended"` and `"double-unless-keyword"` options for `font-family-name-quotes`. Instead, use the `"always-unless-keyword"`, `always-where-recommended` or `always-where-required` options together with the `string-quotes` rule.
-   Removed: `"single"`, `"double"` and `"none"` options for `function-url-quotes`. Instead, use the `"always"` or `"never"` options together with the `string-quotes` rule.
-   Removed: `"hierarchicalSelectors"` option for `indentation`.  If you use this option, please consider creating a plugin for the community.
-   Removed: `stylelint.utils.cssWordIsVariable()`.
-   Removed: `stylelint.utils.styleSearch()`. Use the external [style-search](https://github.com/davidtheclark/style-search) module instead.
-   Changed: invalid configuration sets result's `stylelintError` to `true`, which in turn causes CLI to exit with a non-zero code.
-   Changed: non-standard syntaxes are automatically inferred from file extensions `.scss`, `.less`, and `.sss`.
-   Changed: `.stylelintignore` now uses `.gitignore` syntax, and stylelint looks for it in `process.cwd()`.
-   Changed: files matching ignore patterns no longer receive an "info"-severity message, which was always printed by the string formatter. Instead, the file's stylelint result object receives an `ignored: true` property, which various formatters can use as needed. The standard `string` formatter prints nothing for ignored files; but when the `verbose` formatter is used, ignored files are included in the filelist.
-   Changed: plugin arrays in extended configs are now concatenated with the main config's plugin array, instead of being overwritten by it. So plugins from the main config and from extended configs will all be loaded.
-   Changed: `-v` flag to display version number.
-   Changed: `comment-word-blacklist` no longer ignores words within copyright comments.
-   Changed: `comment-word-blacklist` will now identify strings within comments, rather than just at the beginning of, when the string option is used.
-   Changed: `declaration-block-no-ignored-properties` now detects use of `min-width` and `max-width` with `inline`, `table-row`, `table-row-group`, `table-column` and `table-column-group` elements.
-   Changed: `declaration-block-no-ignored-properties` now detects use of `overflow`, `overflow-x` and `overflow-y` with `inline` elements.
-   Changed: `declaration-block-no-ignored-properties` now ignores the combination of `float` and `display: inline-block | inline`.
-   Changed: `font-family-name-quotes` now checks the `font` property in addition to the `font-family` property.
-   Changed: `font-family-name-quotes` treats `-apple-*` and `BlinkMacSystemFont` system fonts as keywords that should never be wrapped in quotes.
-   Changed: `indentation` now checks inside of parentheses by default. If you use the `indentInsideParens: "once"` secondary option, simply remove it from your config. If you do not want to check inside of parentheses, use the new `ignore: ["inside-parens"]` secondary option. The `indentInsideParens: "twice"` and `indentInsideParens: "once-at-root-twice-in-block"` secondary options are unchanged.
-   Changed: `keyframe-declaration-no-important` now checks vendor prefixed `@keyframes` at-rules.
-   Changed: `selector-attribute-quotes` now checks attribute selectors with whitespace around the operator or inside the brackets.
-   Changed: `time-no-imperceptible` now checks vendor prefixed properties.
-   Changed: `unit-*` rules now check `@media` values too.
-   Added: plugins can allow primary option arrays by setting `ruleFunction.primaryOptionArray = true`.
-   Added: [processors](/docs/user-guide/configuration.md#processors).
-   Added: `media-feature-parentheses-space-inside` rule.
-   Added: `no-missing-end-of-source-newline` rule.
-   Added: `property-no-unknown` rule.
-   Fixed: Better handling quotes in selector attribute with multiple attributes.
-   Fixed: `no-unknown-animations` now classifies vendor prefixed `@keyframes` at-rules as known.

## 6.9.0

-   Added: `defaultSeverity` configuration option.
-   Added: invoking the CLI with no arguments and no stdin (i.e. just `stylelint`) is equivalent to `stylelint --help`.
-   Added: `function-url-no-scheme-relative` rule.
-   Added: `selector-attribute-quotes` rule.
-   Fixed: the CLI now uses `process.exitCode` with `stdOut` to allow the process to exit naturally and avoid truncating output.
-   Fixed: `function-calc-no-unspaced-operator` correctly interprets negative fractional numbers without leading zeros and those wrapped in parentheses.
-   Fixed: `no-extra-semicolons` now ignores semicolons after Less mixins.
-   Fixed: `number-max-precision` now ignores uppercase and mixed case `@import` at-rules.
-   Fixed: `selector-max-specificity` no longer crashes on selectors containing `:not()` pseudo-classes.
-   Fixed: `time-no-imperceptible` correctly handles negative time.

## 6.8.0

-   Deprecated: `-e` and `--extract` CLI flags, and the `extractStyleTagsFromHtml` Node.js API option. If you use these flags or option, please consider creating a processor for the community.
-   Added: `at-rule-no-unknown` rule.
-   Added: `no-empty-source` rule.
-   Added: `except: ["after-single-line-comment"]` option for `rule-non-nested-empty-line-before`.
-   Added: `ignoreProperties: []` option for `declaration-block-no-duplicate-properties`.
-   Fixed: accuracy of warning positions for empty blocks when using SugarSS parser.

## 6.7.1

-   Fixed: `block-*-brace-*-before` CRLF (`\r\n`) warning positioning.
-   Fixed: `no-descending-specificity` now does comparison of specificity using ints, rather than strings.
-   Fixed: `selector-no-type` and `selector-type-case` now ignore non-standard keyframe selectors (e.g. within an SCSS mixin).
-   Fixed: `selector-type-no-unknown` no longer reports fractional keyframe selectors.

## 6.7.0

-   Added: `ignoreFunctions: []` option for `function-name-case`.
-   Fixed: rules using `findFontFamily` util correctly interpret `<font-size>/<line-height>` values with unitless line-heights.
-   Fixed: `indentation` better understands nested parentheticals that aren't just Sass maps and lists.
-   Fixed: `no-unsupported-browser-features` message now clearly states that only *fully* supported features are allowed.
-   Fixed: `selector-max-specificity` no longer reports that a selector with 11 elements or more has a higher specificity than a selector with a single classname.
-   Fixed: `selector-type-no-unknown` no longer warns for complex keyframe selectors.

## 6.6.0

-   Deprecated: `number-zero-length-no-unit`. Use `length-zero-no-unit` instead.
-   Deprecated: `property-*-blacklist` and `property-*-whitelist`. Use `declaration-property-*-blacklist` and `declaration-property-*-whitelist` instead.
-   Deprecated: `-v` and `--verbose` CLI flags. Use `-f verbose` or `--formatter verbose` instead.
-   Deprecated: `stylelint.util.styleSearch()`. Use the external module [style-search](https://github.com/davidtheclark/style-search) instead.
-   Added: option `ignorePath` (for JS) and `--ignore-path` (for CLI).
-   Added: `-h` alias for `--help` CLI flag.
-   Added: `at-rule-blacklist` rule.
-   Added: `at-rule-name-newline-after` rule.
-   Added: `at-rule-whitelist` rule.
-   Added: `ignore: "blockless-group"` option for `at-rule-empty-line-before`.
-   Added: `ignoreAtRules: []` option for `at-rule-empty-line-before`.
-   Added: `function-blacklist` now accepts regular expressions.
-   Added: `function-whitelist` now accepts regular expressions.
-   Fixed: crash when tty columns is reported as zero, which happened when running stylelint on Travis CI in OSX.
-   Fixed: selector-targeting rules ignore Less mixins and extends.
-   Fixed: `at-rule-name-newline-after` now correctly accepts one *or more* newlines.
-   Fixed: `declaration-block-semicolon-newline-before` now correctly accepts one *or more* newlines.
-   Fixed: `function-url-quotes` ignores values containing `$sass` and `@less` variables.
-   Fixed: `function-whitespace-after` ignores `postcss-simple-vars`-style interpolation.
-   Fixed: `indentation` better understands nested parentheticals, like nested Sass maps.
-   Fixed: `no-extra-semicolons` reports errors on the correct line.
-   Fixed: `selector-combinator-space-*` rules now ignore escaped combinator-like characters.
-   Fixed: `selector-type-no-unknown` ignores non-standard usage of percentage keyframe selectors (e.g. within an SCSS mixin).
-   Fixed: `value-keyword-case` now ignores custom idents of properties `animation`, `font`, `list-style`.

## 6.5.1

-   Deprecated: `"emptyLineBefore"` option for `declaration-block-properties-order`. If you use this option, please consider creating a plugin for the community.
-   Deprecated: `"single-where-required"`, `"single-where-recommended"`, `"single-unless-keyword"`, `"double-where-required"`, `"double-where-recommended"` and `"double-unless-keyword"` options for `font-family-name-quotes`. Instead, use the `"always-unless-keyword"`, `always-where-recommended` or `always-where-required` options together with the `string-quotes` rule.
-   Deprecated: `"single"`, `"double"` and `"none"` options for `function-url-quotes`. Instead, use the `"always"` or `"never"` options together with the `string-quotes` rule.
-   Deprecated: `"hierarchicalSelectors"` option for `indentation`.  If you use this option, please consider creating a plugin for the community.
-   Fixed: the string formatter no longer errors on non-rule errors.
-   Fixed: `selector-list-comma-*` rules now ignore Less mixins.
-   Fixed: `selector-max-compound-selectors` no longer errors on Less mixins.
-   Fixed: `selector-type-no-unknown` now ignores all *An+B notation* and linguistic pseudo-classes.
-   Fixed: `selector-type-no-unknown` now ignores obsolete HTML tags and `<hgroup>`.

## 6.5.0

-   Added: `selector-max-compound-selectors` rule.
-   Fixed: `babel-polyfill` removed so it doesn't clash with other processes using `babel-polyfill`.
-   Fixed: `selector-type-case` and `selector-type-no-unknown` rules now ignore SCSS placeholder selectors.

## 6.4.2

-   Fixed: `selector-pseudo-class-case`, `selector-pseudo-class-no-unknown`, `selector-pseudo-element-case`, `selector-pseudo-element-no-unknown` rules now ignore SCSS variable interpolation.
-   Fixed: `selector-type-no-unknown` now ignores nested selectors and keyframe selectors.

## 6.4.1

-   Fixed: `shorthand-property-no-redundant-values` now ignores `background`, `font`, `border`, `border-top`, `border-bottom`, `border-left`, `border-right`, `list-style`, `transition` properties.
-   Fixed: `unit-no-unknown` now ignores hex colors.

## 6.4.0

-   Added: `keyframe-declaration-no-important` rule.
-   Added: `selector-attribute-operator-blacklist` rule.
-   Added: `selector-attribute-operator-whitelist` rule.
-   Added: `selector-pseudo-class-no-unknown` rule.
-   Added: `selector-type-no-unknown` rule.
-   Fixed: string formatter no longer errors on multi-byte `message`.
-   Fixed: catch errors thrown by `postcss-selector-parser` and register them as PostCSS warnings, providing a better UX for editor plugins.
-   Fixed: some rules now better handle case insensitive CSS identifiers.
-   Fixed: `font-family-name-quotes`, `media-feature-no-missing-punctuation`, `media-query-list-comma-newline-after`, `media-query-list-comma-newline-before`, `media-query-list-comma-space-after` and `media-query-list-comma-space-before` rules now better ignore SCSS, Less variables and nonstandard at-rules.
-   Fixed: `no-unknown-animations` now ignores `ease` value.
-   Fixed: `unit-blacklist`, `unit-case`, `unit-no-unknown`, `unit-whitelist` now better accounts interpolation.
-   Fixed: `unit-no-unknown` no longer breaks Node.js 0.12 (because we've included the Babel polyfill).
-   Fixed: `value-keyword-case` now ignores custom idents of properties `animation-name`, `counter-increment`, `font-family`, `grid-row`, `grid-column`, `grid-area`, `list-style-type`.
-   Fixed: wrong example for `always-multi-line` in rule `block-opening-brace-newline-before` documentation.

## 6.3.3

-   Fixed: `block-closing-brace-newline-before` no longer delivers false positives for extra semicolon.
-   Fixed: `declaration-block-no-ignored-properties` now detects use of `vertical-align` with block-level elements.
-   Fixed: `font-family-name-quotes` is now case insensitive when hunting for font-family properties.
-   Fixed: `number-zero-length-no-unit` now ignores `deg`, `grad`, `turn` and `rad` units.
-   Fixed: `selector-no-type` does a better job when ignoring descendant and compound selectors.

## 6.3.2

-   Fixed: `shorthand-property-no-redundant-values` now handles uppercase values properly.

## 6.3.1

-   Fixed: `declaration-block-no-ignored-properties` now longer crashes on nested rules.

## 6.3.0

-   Deprecated: support for plugin rule names that aren't namespaced i.e. only `your-namespace/your-rule-name` rule names are supported. If your plugin provides only a single rule or you can't think of a good namespace, you can simply use `plugin/my-rule`).
-   Added: support for plugins that provides an array of rules.
-   Added: support for extracting and linting CSS from within HTML sources.
-   Added: `--stdin-filename` option to CLI.
-   Added: `at-rule-name-space-after` rule.
-   Added: `no-extra-semicolons` rule.
-   Added: `selector-attribute-operator-space-after` rule.
-   Added: `selector-attribute-operator-space-before` rule.
-   Added: `selector-max-empty-lines` rule.
-   Added: `selector-pseudo-element-no-unknown` rule.
-   Added: flexible support for end-of-line comments in `at-rule-semicolon-newline-after`, `block-opening-brace-newline-after`, and `declaration-block-semicolon-newline-after`.
-   Fixed: string and verbose formatters no longer use an ambiguous colour schemes.
-   Fixed: string formatter no longer outputs an empty line if there are no problems.
-   Fixed: all rules now handle case insensitive CSS identifiers.
-   Fixed: `function-comma-newline-after` now allows end-of-line comments.
-   Fixed: `function-url-quotes` now ignores spaces within `url()`.
-   Fixed: `no-descending-specificity` now ignores trailing colons within selectors.
-   Fixed: `no-indistinguishable-colors` now ignores keyword color names within `url()`.
-   Fixed: `number-max-precision` now ignores `@import` at-rules and `url()` functions.
-   Fixed: `selector-class-pattern` and `selector-id-pattern` rules now ignore SCSS variable interpolation.
-   Fixed: `value-list-comma-*` rules now ignore SCSS maps.

## 6.2.2

-   Deprecated: `stylelint.utils.cssWordIsVariable()` as non-standard syntax utils are now defensive.
-   Fixed: `declaration-colon-*` rules now ignore SCSS lists.
-   Fixed: `font-weight-notation` now ignores SCSS interpolation.
-   Fixed: `rule-nested-empty-line-before` now ignores Less blockless rules (mixin and extend calls).

## 6.2.1

-   Fixed: more problems with exposed `stylelint.createRuleTester`.

## 6.2.0

-   Added: `selector-no-qualifying-type` rule.
-   Fixed: `number-leading-zero` will not check `@import` at-rules.
-   Fixed: `selector-class-pattern` now ignores non-outputting Less mixin definitions and called Less mixins.
-   Fixed: `value-keyword-case` now accounts for camelCase keywords (e.g. `optimizeSpeed`, `optimizeLegibility` and `geometricPrecision`) when the `lower` option is used.
-   Fixed: `testUtils` and `stylelint.createRuleTester` module mistakes.

## 6.1.1

-   Fixed: documentation links to `selector-pseudo-class-parentheses-space-inside` and `selector-attribute-brackets-space-inside`.

## 6.1.0

-   Added: support for `.stylelintignore` file.
-   Added: warning message in output when a file is ignored.
-   Added: `comment-word-blacklist` rule.
-   Added: `selector-attribute-brackets-space-inside` rule.
-   Added: `selector-pseudo-class-parentheses-space-inside` rule.
-   Added: `shorthand-property-no-redundant-values` rule.
-   Added: `ignoreKeywords` option for `value-keyword-case`.
-   Fixed: CRLF (`\r\n`) warning positioning in `string-no-newline`.
-   Fixed: parsing problems when using `///`-SassDoc-style comments.
-   Fixed: `max-empty-lines` places warning at the end of the violating newlines to avoid positioning confusions.

## 6.0.3

-   Fixed: CRLF (`\r\n`) warning positioning in `max-empty-lines` and `function-max-empty-lines`.

## 6.0.2

-   Fixed: `CssSyntaxError` sets `errored` on output to `true`.

## 6.0.1

-   Fixed: `function-name-case` now accounts for camelCase function names (e.g. `translateX`, `scaleX` etc) when the `lower` option is used.

## 6.0.0

-   Changed: `CssSyntaxError` is no longer thrown but reported alongside warnings.
-   Added: new look for standard formatter and support for arbitrary severity names.
-   Added: exposed `stylelint.utils.cssWordIsVariable()`.
-   Added: `at-rule-name-case` rule.
-   Added: `function-name-case` rule.
-   Added: `property-case` rule.
-   Added: `selector-pseudo-class-case` rule.
-   Added: `selector-pseudo-element-case` rule.
-   Added: `unit-case` rule.
-   Added: `value-keyword-case` rule.
-   Added: `indentClosingBrace` option to `indentation`.
-   Added: `indentInsideParens` option to `indentation`.
-   Added: `consecutive-duplicates` option for `declaration-block-no-duplicate-properties` rule.
-   Fixed: `block-no-empty` no longer delivers false positives for less syntax.
-   Fixed: `declaration-block-trailing-semicolon` better understands nested at-rules.
-   Fixed: `number-zero-length-no-unit` now work with `q` unit and ignores `s`, `ms`, `kHz`, `Hz`, `dpcm`, `dppx`, `dpi` units

## 5.4.0

-   Added: `unit-no-unknown` rule.
-   Fixed: `no-descending-specificity` no longer gets confused when the last part of a selector is a compound selector.
-   Fixed: regression causing `indentation` to complain about Sass maps.
-   Fixed: `declaration-block-no-ignored-properties` now ignore `clear` for `position: absolute` and `position: relative` and does not ignore `float` on `display: table-*`.

## 5.3.0

-   Added: (experimental) support for [Less](http://lesscss.org/) syntax.
-   Added: support for [SugarSS](https://github.com/postcss/sugarss) syntax.
-   Added: exposed `stylelint.createRuleTester()`.
-   Added: `declaration-block-no-ignored-properties` rule.
-   Added: `function-max-empty-lines` rule.
-   Added: `function-url-data-uris` rule.
-   Fixed: `block-closing-brace-newline-after` accepts single-line comments immediately after the closing brace.
-   Fixed: `block-closing-brace-newline-after` use of "single space", rather than "newline", in its messages.
-   Fixed: `font-weight-notation` now ignores `initial` value.
-   Fixed: `function-*` rules should all now ignore all Sass maps and lists.
-   Fixed: `function-calc-no-unspaced-operator` accepts newlines.
-   Fixed: `function-comma-space-after`, `function-comma-space-before`, `function-parentheses-newline-inside` and `function-parentheses-space-inside` now ignore SCSS maps.
-   Fixed: `max-line-length` options validation.
-   Fixed: `no-unknown-animations` now ignores `none`, `initial`, `inherit`, `unset` values.
-   Fixed: `property-value-blacklist` and `-whitelist` no longer error on properties without a corresponding list entry.
-   Fixed: `selector-class-pattern` now ignores selectors with Sass interpolation.
-   Fixed: `selector-id-pattern` now ignores selectors with Sass interpolation.
-   Fixed: `selector-no-id` now ignores keyframe selectors.
-   Fixed: `unit-blacklist` and `unit-whitelist` now ignores `url` functions.

## 5.2.1

-   Fixed: `function-calc-no-unspaced-operator` now better ignores non-`calc` functions.
-   Fixed: `no-descending-specificity` no longer delivers false positives after second run in Atom linter.
-   Fixed: `stylelint-disable-rule` imported correctly.

## 5.2.0

-   Added: `at-rule-semicolon-newline-after` rule.
-   Added: `no-indistinguishable-colors` rule.
-   Added: `stylelint-disable-reason` rule.
-   Fixed: `declaration-bang-space-*` understands arbitrary bang declarations (e.g. `!default`).
-   Fixed: `font-weight-notation` now ignore `inherit` value.
-   Fixed: `indentation` treats `@nest` at-rules like regular rules with selectors.
-   Fixed: `no-duplicate-selectors` contextualizes selectors by all at-rules, not just media queries.
-   Fixed: `no-duplicate-selectors` no longer delivers false positives after second run in Atom linter.
-   Fixed: `no-duplicate-selectors` no longer delivers false positives with descendant combinators.
-   Fixed: `number-no-trailing-zeros` no longer delivers false positives in `url()` arguments.
-   Fixed: `root-no-standard-properties` no longer delivers false positives inside the `:not()` pseudo-selector.
-   Fixed: `selector-list-comma-*` rules no longer deliver false positives inside functional notation.

## 5.1.0

-   Added: `selector-type-case` rule.
-   Fixed: no more subtle configuration bug when using extends and plugins together in tangled ways.

## 5.0.1

-   Fixed: `string-no-newline` no longer stumbles when there are comment-starting characters inside strings.

## 5.0.0

-   Removed: `no-indistinguishable-colors` because its dependencies were unusable in Atom. (To be re-evaluated and re-added later.)
-   Removed: `"warn": true` secondary option. Use `"severity": "warning"`, instead.
-   Removed: `color-no-named` rule. Use the new `color-named` rule, with the `"never"` option instead.
-   Removed: `declaration-block-no-single-line` rule. Use the new `block-no-single-line` rule instead.
-   Removed: `rule-no-duplicate-properties` rule. Use the new `declaration-block-no-duplicate-properties` rule instead.
-   Removed: `rule-no-shorthand-property-overrides` rule. Use the new `declaration-block-no-shorthand-property-overrides` rule instead.
-   Removed: `rule-properties-order` rule. Use the new `declaration-block-properties-order` rule instead.
-   Removed: `rule-trailing-semicolon` rule. Use the new `declaration-block-trailing-semicolon` rule instead.
-   Removed `true` option for `emptyLineBefore` when using property groups in `rule-properties-order`. Use the new `"always"` or `"never"` option instead.
-   Removed: `"always"` option for `font-weight-notation`. Use the new `always-where-possible` option instead.
-   Added: support for overlapping `stylelint-disable` commands.
-   Fixed: `max-nesting-depth` does not warn about blockless at-rules.
-   Fixed: `function-comma-newline-after` and related rules consider input to be multi-line (applying to "always-multi-line", etc.) when the newlines are at the beginning or end of the input.
-   Fixed: `no-indistinguishable-colors` no longer errors on color functions containing spaces e.g. `rgb(0, 0, 0)` --   but also removed the rule (see above).
-   Fixed: `declaration-block-properties-order` no longer fails when an unspecified property comes before or after a specified property in a group with `emptyLineBefore: true`.
-   Fixed: `indentation` no longer has false positives when there are empty lines within multi-line values.
-   Fixed: `declaration-colon-*-after` no longer fail to do their job when you want a space or newline after the colon and instead there is no space at all.

## 4.5.1

-   Fixed: `no-unsupported-browser-features` options now optional.
-   Fixed: `no-duplicate-selectors` now ignores keyframe selectors.

## 4.5.0

-   Deprecated: `"warn": true` secondary option. Use `"severity": "warning"`, instead.
-   Deprecated: `color-no-named` rule. Use the new `color-named` rule, with the `"never"` option instead.
-   Deprecated: `declaration-block-no-single-line` rule. Use the new `block-no-single-line` rule instead.
-   Deprecated: `rule-no-duplicate-properties` rule. Use the new `declaration-block-no-duplicate-properties` rule instead.
-   Deprecated: `rule-no-shorthand-property-overrides` rule. Use the new `declaration-block-no-shorthand-property-overrides` rule instead.
-   Deprecated: `rule-properties-order` rule. Use the new `declaration-block-properties-order` rule instead.
-   Deprecated: `rule-trailing-semicolon` rule. Use the new `declaration-block-trailing-semicolon` rule instead.
-   Deprecated `true` option for `emptyLineBefore` when using property groups in `rule-properties-order`. Use the new `"always"` or `"never"` option instead.
-   Deprecated: `"always"` option for `font-weight-notation`. Use the new `always-where-possible` option instead.
-   Added: universal `severity` secondary option as a replacement for `"warn": true` to alter a rule's severity.
-   Added: `block-no-single-line` rule.
-   Added: `color-named` rule.
-   Added: `declaration-block-no-duplicate-properties` rule.
-   Added: `declaration-block-no-shorthand-property-overrides` rule.
-   Added: `declaration-block-properties-order` rule.
-   Added: `declaration-block-trailing-semicolon` rule.
-   Added: `max-nesting-depth` rule.
-   Added: `no-browser-hacks` rule.
-   Added: `no-descending-specificity` rule.
-   Added: `no-indistinguishable-colors` rule.
-   Added: `no-unsupported-browser-features` rule.
-   Added: `selector-max-specificity` rule.
-   Added: `string-no-newline` rule.
-   Added: `"always"` and `"never"` option to `rule-properties-order` `emptyLineBefore` when using property groups
-   Added: `named-where-possible` option to `font-weight-notation`.
-   Added: `unspecified: "bottomAlphabetical"` option to the `rule-properties-order` rule.
-   Added: `ignoreAtRules: []` option to the `block-opening-brace-space-before` and `block-closing-brace-newline-after` rules.
-   Added: support for using the nesting selector (`&`) as a prefix in `selector-no-type`.
-   Added: `stylelint-disable-line` feature.
-   Added: `withinComments`, `withinStrings`, and `checkStrings` options to `styleSearch`, and `insideString` property to the `styleSearch` match object.
-   Added: `resolveNestedSelectors` option to the `selector-class-pattern` rule.
-   Fixed: informative errors are thrown when `stylelint-disable` is misused.
-   Fixed: `selector-no-vendor-prefix` no longer delivers two warnings on vendor-prefixed pseudo-elements with two colons, e.g. `::-moz-placeholder`.
-   Fixed: `no-duplicate-selectors` rule now resolves nested selectors.
-   Fixed: `font-weight-notation` does not throw false warnings when `normal` is used in certain ways.
-   Fixed: `selector-no-*` and `selector-*-pattern` rules now ignore custom property sets.
-   Fixed: nested selector handling for `no-duplicate-selectors`.
-   Fixed: `selector-no-id` does not warn about Sass interpolation inside an `:nth-child()` argument.
-   Fixed: handling of mixed line endings in `rule-nested-empty-line-before`, `rule-non-nested-empty-line-before`, `comment-empty-line-before` and `at-rule-empty-line-before`.
-   Fixed: `number-leading-zero`, `function-comma-space-*`, and `declaration-colon-*` do not throw false positives in `url()` arguments.

## 4.4.0

-   Added: `ignore: "relative"` option for `font-weight-notation`.
-   Fixed: `declaration-colon-space/newline-before/after` rules now ignore scss maps.
-   Fixed: `selector-list-comma-newline-after` allows `//` comments after the comma.

## 4.3.6

-   Fixed: removed `console.log()`s in `property-unit-whitelist`.

## 4.3.5

-   Fixed: removed `console.log()`s in `rule-properties-order`.

## 4.3.4

-   Fixed: option normalization for rules with primary options that are arrays of objects, like `rule-properties-order`.
-   Fixed: accuracy of warning positions are `//` comments when using SCSS parser.
-   Fixed: `no-unknown-animations` ignores variables.
-   Fixed: `no-unknown-animations` does not erroneously flag functions like `steps()` and `cubic-bezier()`.
-   Fixed: clarified error message in `time-no-imperceptible`.
-   Fixed: `font-family-name-quotes` and `font-weight-notation` ignore variables.
-   Fixed: `media-feature-no-missing-punctuation` handles space-padded media features.
-   Fixed: regression causing CLI `--config` relatives paths that don't start with `./` to be rejected.

## 4.3.3

-   Fixed: again removed `stylelint.utils.ruleTester` because its dependencies broke things.

## 4.3.2

-   Fixed: move `tape` to dependencies to support `testUtils`.

## 4.3.1

-   Fixed: include `testUtils` in npm package whitelist.

## 4.3.0

-   Added: `font-family-name-quotes` rule.
-   Added: `font-weight-notation` rule.
-   Added: `media-feature-no-missing-punctuation` rule.
-   Added: `no-duplicate-selectors` rule.
-   Added: `no-invalid-double-slash-comments` rule.
-   Added: `no-unknown-animations` rule.
-   Added: `property-value-blacklist` rule.
-   Added: `property-value-whitelist` rule.
-   Added: `time-no-imperceptible` rule.
-   Added: `ignore: "descendant"` and `ignore: "compounded"` options for `selector-no-type`.
-   Added: support for regular expression property identification in `property-blacklist`, `property-unit-blacklist`, `property-unit-whitelist`, `property-value-blacklist`, and `property-whitelist`.
-   Added: better handling of vendor prefixes in `property-unit-blacklist` and `property-unit-whitelist`, e.g. if you enter `animation` it now also checks `-webkit-animation`.
-   Added: support for using names of modules for the CLI's `--config` argument, not just paths.
-   Added: `codeFilename` option to Node.js API.
-   Added: exposed rules at `stylelint.rules` to make stylelint even more extensible.
-   Added: brought `stylelint-rule-tester` into this repo, and exposed it at `stylelint.utils.ruleTester`.
-   Fixed: bug in `rule-properties-order` empty line detection when the two newlines were separated
  by some other whitespace.
-   Fixed: option parsing bug that caused problems when using the `"alphabetical"` primary option
  with `rule-properties-order`.
-   Fixed: regard an empty string as a valid CSS code.
-   Fixed: `ignoreFiles` handling of absolute paths.
-   Fixed: `ignoreFiles` uses the `configBasedir` option to interpret relative paths.

## 4.2.0

-   Added: support for custom messages with a `message` secondary property on any rule.
-   Fixed: CLI always ignores contents of `node_modules` and `bower_components` directories.
-   Fixed: bug preventing CLI from understanding absolute paths in `--config` argument.
-   Fixed: bug causing `indentation` to stumble over declarations with semicolons on their own lines.

## 4.1.0

-   Added: helpful option validation message when object is expected but non-object provided.
-   Fixed: `selector-no-id` no longer warns about Sass interpolation when multiple interpolations are used in a selector.

## 4.0.0

-   Removed: support for legacy numbered severities.
-   Added: support for extensions on `.stylelintrc` files (by upgrading cosmiconfig).
-   Added: `ignore: "non-comments"` option to `max-line-length`.
-   Fixed: `function-whitespace-after` does not expect space between `)` and `}`, so it handles Sass interpolation better.

## 3.2.3

-   Fixed: `selector-no-vendor-prefix` now handles custom-property-sets.

## 3.2.2

-   Fixed: `selector-no-type` ignores `nth-child` pseudo-classes and `@keyframes` selectors.

## 3.2.1

-   Fixed: `max-line-length` handles `url()` functions better.
-   Fixed: `block-opening-brace-newline-after` and `declaration-block-semicolon-newline-after` handle end-of-line comments better.

## 3.2.0

-   Added: `legacyNumberedSeverities` config property to force the legacy severity system.
-   Added: `selector-no-id` ignores Sass-style interpolation.
-   Fixed: bug causing extended config to override the config that extends it.

## 3.1.4

-   Fixed: stopped hijacking `--config` property in PostCSS and Node.js APIs. Still using it in the CLI.

## 3.1.3

-   Fixed: bug preventing the disabling of rules analyzing the `root` node, including: `max-line-length`, `max-empty-lines`, `no-eol-whitespace`, `no-missing-eof-newline`, and `string-quotes`.
-   Fixed: bug causing `rule-properties-order` to get confused by properties with an unspecified order.

## 3.1.2

-   Fixed: bug causing an error when `null` was used on rules whose primary options are arrays.

## 3.1.1

-   Fixed: Documentation improvements.

## 3.1.0

-   Added: `stylelint-commands` `ignore` option to `comment-empty-line-before`.
-   Fixed: v3 regression causing bug in `rule-properties-order` and potentially other rules that accept arrays as primary options.
-   Fixed: `no-missing-eof-newline` no longer complains about completely empty files.

## 3.0.3

-   Fixed: list of rules within documentation.

## 3.0.0-3.0.2

-   Removed: `nesting-block-opening-brace-space-before` and `nesting-block-opening-brace-newline-before` rules.
-   Deprecated: numbered severities (0, 1, 2) and will be disabled in `4.0`.
-   Changed: renamed `rule-single-line-max-declarations` to `declaration-block-single-line-max-declarations` and changed scope of the single-line to the declaration block.
-   Changed: renamed `rule-no-single-line` to `declaration-block-no-single-line` and changed scope of the single-line to the declaration block.
-   Changed: renamed the `function-space-after` rule to `function-whitespace-after`.
-   Changed: renamed the `comment-space-inside` rule to `comment-whitespace-inside`.
-   Changed: renamed the `no-multiple-empty-lines` rule to `max-empty-lines` (takes an `int` as option).
-   Changed: `plugins` is now an array instead of an object. And plugins should be created with `stylelint.createPlugin()`.
-   Added: cosmiconfig, which means the following:
    -   support for YAML `.stylelintrc`
    -   support for `stylelint.config.js`
    -   support for `stylelint` property in `package.json`
    -   alternate config loading system, which stops at the first config found
-   Added: asynchronicity to the PostCSS plugin.
-   Added: `ignoreFiles` option to config.
-   Added: `configFile` option to Node.js API.
-   Fixed: `comment-whitespace-inside` now ignores copyright (`/*! `) and sourcemap (`/*# `) comments.
-   Fixed: `rule-no-duplicate-properties` now ignores the `src` property.

## 2.3.7

-   Fixed: `function-calc-no-unspaced-operator` ignores characters in `$sass` and `@less` variables.
-   Fixed: `rule-properties-order` allows comments at the top of groups that expect newlines before them.
-   Fixed: `styleSearch()` and the rules it powers will not trip up on single-line (`//`) comments.
-   Fixed: `selector-combinator-space-before` now better handles nested selectors starting with combinators.
-   Fixed: `rule-properties-order` now deals property with `-moz-osx-font-smoothing`.

## 2.3.6

-   Fixed: improved documentation of CLI globbing possibilities.
-   Fixed: `rule-properties-order` now accounts for property names containing multiple hyphens.
-   Fixed: `rule-properties-order` grouping bug.

## 2.3.5

-   Added: error about undefined severities blaming stylelint for the bug.
-   Fixed: `selector-pseudo-element-colon-notation` typo in rule name resulting in undefined severity.

## 2.3.4

-   Fixed: `dist/` build.

## 2.3.3

-   Fixed: `property-whitelist`, `rule-no-duplicate-properties`, and `rule-properties-order` ignore variables (`$sass`, `@less`, and `--custom-property`).
-   Fixed: `root-no-standard-properties` ignores `$sass` and `@less` variables.
-   Fixed: `comment-empty-line-before` and `comment-space-inside` no longer complain about `//` comments.

## 2.3.2

-   Fixed: `number-no-trailing-zeros` no longer flags at-import at-rules.

## 2.3.1

-   Fixed: `selector-no-type` no longer flags the *nesting selector* (`&`).

## 2.3.0

-   Added: `configFile` option to PostCSS plugin.
-   Fixed: `function-parentheses-newline-inside` and `function-parentheses-space-inside` bug with nested functions.

## 2.2.0

-   Added: `selector-class-pattern` rule.
-   Added: `selector-id-pattern` rule.
-   Added: `function-parentheses-newline-inside` rule.
-   Added: `"always-single-line"` and `"never-single-line"` options to `function-parentheses-space-inside`.
-   Fixed: CLI `syntax` argument bug.

## 2.1.0

-   Added: `color-no-hex` rule.
-   Added: `color-no-named` rule.
-   Added: `function-blacklist` rule.
-   Added: `function-whitelist` rule.
-   Added: `unit-blacklist` rule.
-   Added: `unit-whitelist` rule.
-   Added: `property-unit-blacklist` rule.
-   Added: `property-unit-whitelist` rule.
-   Added: `rule-single-line-max-declarations` rule.
-   Added: `max-line-length` rule.
-   Added: `first-nested` exception to `comment-empty-line-before`.
-   Added: single value options to `*-blacklist` & `-*whitelist` rules e.g. `{ "function-blacklist": "calc"}`
-   Added: support for flexible groups to `rule-properties-order`.
-   Added: support for an optional empty line between each group to `rule-properties-order`.
-   Added: support for mathematical signs in front of Sass and Less variables in `function-calc-no-unspaced-operator`.
-   Added: support for arbitrary whitespace after function in `function-space-after`.
-   Added: support for arbitrary whitespace at the edge of comments in `comment-space-inside`.
-   Fixed: `comment-space-inside` allows any number of asterisks at the beginning and end of comments.
-   Fixed: bug causing `{ unspecified: "bottom }"` option not to be applied within `rule-properties-order`.
-   Fixed: bug causing `function-comma-*` whitespace rules to improperly judge whether to enforce single-   or multi-line options.
-   Fixed: bug when loading plugins from an extended config
-   Fixed: indentation for function arguments, by ignoring them.

## 2.0.0

-   Changed: plugins are now included and configured via a "locator", rather than either being `required` or being inserted directly into the configuration object as a function.
-   Added: CLI.
-   Added: standalone Node.js API.
-   Added: quiet mode to CLI and Node.js API.
-   Added: support for formatters, including custom ones, to CLI and Node.js API.
-   Added: `string` and `json` formatters.
-   Added: support for using `.stylelintrc` JSON file.
-   Added: support for extending existing configs using the `extends` property.
-   Added: support for SCSS syntax parsing to CLI and Node.js API.
-   Added: `function-comma-newline-after` rule.
-   Added: `function-comma-newline-before` rule.
-   Added: `"always-single-line"` and `"never-single-line"` options to `function-comma-space-after` rule.
-   Added: `"always-single-line"` and `"never-single-line"` options to `function-comma-space-before` rule.

## 1.2.1

-   Fixed: the `media-query-list-comma-*` rules now only apply to `@media` statements.

## 1.2.0

-   Added: `function-linear-gradient-no-nonstandard-direction` rule.
-   Added: `rule-properties-order` now by default ignores the order of properties left out of your specified array; and the options `"top"`, `"bottom"`, and `"ignore"` are provided to change that behavior.
-   Added: `rule-properties-order` now looks for roots of hyphenated properties in custom arrays so each extension (e.g. `padding-top` as an extension of `padding`) does not need to be specified individually.
-   Added: `"always-single-line"` option to `declaration-colon-space-after`.
-   Added: support for declarations directly on root (e.g. Sass variable declarations).
-   Fixed: `declaration-colon-newline-after` `"always-multi-line"` warning message.

## 1.1.0

-   Added: `declaration-colon-newline-after` rule.
-   Added: the `indentation` rule now checks indentation of multi-line at-rule params, unless there's the `except` option of `param`.
-   Added: support for end-of-line comments in `selector-list-comma-newline-after`.
-   Added: protection against `#${sass-interpolation}` in rules checking for hex colors.
-   Added: support for strings (translated to RegExps) in `custom-property-pattern` and `custom-media-pattern`.
-   Fixed: bug preventing various rules from registering the correct rule names in their warnings, and therefore also preventing them from being disabled with comments.
-   Fixed: the `color-no-invalid-hex` rule no longer flags hashes in `url()` arguments.
-   Fixed: rules using `node.raw()` instead of `node.raws` to avoid expected errors.

## 1.0.1

-   Fixed: `postcss-selector-parser` updated to improve location accuracy for `selector-no-*` rules.

## 1.0.0

-   Removed: compatibility with PostCSS `4.x`.
-   Added: compatibility with PostCSS `5.0.2+`.
-   Fixed: the accuracy of reported line numbers and columns.

## 0.8.0

-   Added: `after-comment` `ignore` option to the `at-rule-empty-line-before` rule.
-   Fixed: the `indentation` rule now correctly handles `*` hacks on property names.
-   Fixed: the `media-feature-colon-space-after` and `media-feature-colon-space-before` rules now only apply to `@media` statements.
-   Fixed: the `rule-no-shorthand-property-overrides` rule message is now consistent with the other messages.

## 0.7.0

-   Added: invalid options cause the rule to abort instead of performing meaningless checks.
-   Added: special warning for missing required options from `validateOptions()`.

## 0.6.2

-   Fixed: npm package no longer includes test files (reducing package size by 500KB).

## 0.6.1

-   Fixed: the `rule-properties-order` and `rule-no-duplicate-properties` rules now correctly check inside @rules.

## 0.6.0

-   Added: `validateOptions` to `stylelint.utils` for use by authors of custom rules.
-   Added: `custom-media-pattern` rule.
-   Added: `number-max-precision` rule.

## 0.5.0

-   Added: validation of all rule options.

## 0.4.1

-   Removed: `ruleTester` from `stylelint.utils` because of the additional dependencies it forces.

## 0.4.0

-   Removed: `jsesc` devDependency.
-   Added: `rule-no-shorthand-property-overrides` rule.
-   Added: `ruleTester` to `stylelint.utils` for use by authors of custom rules.

## 0.3.2

-   Fixed: `hierarchicalSelectors` bug in `indentation` rule.

## 0.3.1

-   Fixed: `~=` is no longer mistaken for combinator in `selector-combinator-space-*`.

## 0.3.0

-   Added: exposure of `report`, `ruleMessages`, and `styleSearch` in `stylelint.utils` for use by external plugin rules.
-   Added: plugin rule support.
-   Added: `hierarchicalSelectors` option to `indentation` rule.
-   Added: `nesting-block-opening-brace-space-before` rule.
-   Added: `nesting-block-opening-brace-newline-before` rule.
-   Fixed: the `color-hex-case` rule message is now consistent with the `color-hex-length` rule.
-   Fixed: the `property-blacklist` rule message is now consistent with the `property-whitelist` rule.
-   Fixed: a typo in the `comment-space-inside` rule message.

## 0.2.0

-   Added: `color-hex-case` rule.
-   Added: `color-hex-length` rule.
-   Fixed: formalized selector-indentation-checking within the `indentation` rule.
-   Fixed: allow for arbitrary whitespace after the newline in the `selector-list-comma-newline-*` rules.
-   Fixed: `selector-combinator-space-*` no longer checks `:nth-child()` arguments.

## 0.1.2

-   Fixed: nesting support for the `block-opening-brace-newline-before` rule.
-   Fixed: nesting support for the `block-opening-brace-space-before` rule.
-   Fixed: nesting support for the `rule-trailing-semicolon` rule.

## 0.1.1

-   Fixed: nesting support for the `rule-no-duplicate-properties` rule.
-   Fixed: nesting support for the `rule-properties-order` rule.
-   Fixed: whitespace rules accommodate Windows CR-LF line endings.

## 0.1.0

-   Added: ability to disable rules via comments in the CSS.
-   Added: `at-rule-empty-line-before` rule.
-   Added: `at-rule-no-vendor-prefix` rule.
-   Added: `block-closing-brace-newline-after` rule.
-   Added: `block-closing-brace-newline-before` rule.
-   Added: `block-closing-brace-space-after` rule.
-   Added: `block-closing-brace-space-before` rule.
-   Added: `block-no-empty` rule.
-   Added: `block-opening-brace-newline-after` rule.
-   Added: `block-opening-brace-newline-before` rule.
-   Added: `block-opening-brace-space-after` rule.
-   Added: `block-opening-brace-space-before` rule.
-   Added: `color-no-invalid-hex` rule.
-   Added: `comment-empty-line-before` rule.
-   Added: `comment-space-inside` rule.
-   Added: `custom-property-no-outside-root` rule.
-   Added: `custom-property-pattern` rule.
-   Added: `declaration-bang-space-after` rule.
-   Added: `declaration-bang-space-before` rule.
-   Added: `declaration-block-semicolon-newline-after` rule.
-   Added: `declaration-block-semicolon-newline-before` rule.
-   Added: `declaration-block-semicolon-space-after` rule.
-   Added: `declaration-block-semicolon-space-before` rule.
-   Added: `declaration-colon-space-after` rule.
-   Added: `declaration-colon-space-before` rule.
-   Added: `declaration-no-important` rule.
-   Added: `function-calc-no-unspaced-operator` rule.
-   Added: `function-comma-space-after` rule.
-   Added: `function-comma-space-before` rule.
-   Added: `function-parentheses-space-inside` rule.
-   Added: `function-space-after` rule.
-   Added: `function-url-quotes` rule.
-   Added: `indentation` rule.
-   Added: `media-feature-colon-space-after` rule.
-   Added: `media-feature-colon-space-before` rule.
-   Added: `media-feature-name-no-vendor-prefix` rule.
-   Added: `media-feature-range-operator-space-after` rule.
-   Added: `media-feature-range-operator-space-before` rule.
-   Added: `media-query-list-comma-newline-after` rule.
-   Added: `media-query-list-comma-newline-before` rule.
-   Added: `media-query-list-comma-space-after` rule.
-   Added: `media-query-list-comma-space-before` rule.
-   Added: `media-query-parentheses-space-inside` rule.
-   Added: `no-eol-whitespace` rule.
-   Added: `no-missing-eof-newline` rule.
-   Added: `no-multiple-empty-lines` rule.
-   Added: `number-leading-zero` rule.
-   Added: `number-no-trailing-zeros` rule.
-   Added: `number-zero-length-no-unit` rule.
-   Added: `property-blacklist` rule.
-   Added: `property-no-vendor-prefix` rule.
-   Added: `property-whitelist` rule.
-   Added: `root-no-standard-properties` rule.
-   Added: `rule-nested-empty-line-before` rule.
-   Added: `rule-no-duplicate-properties` rule.
-   Added: `rule-no-single-line` rule.
-   Added: `rule-non-nested-empty-line-before` rule.
-   Added: `rule-properties-order` rule.
-   Added: `rule-trailing-semicolon` rule.
-   Added: `selector-combinator-space-after` rule.
-   Added: `selector-combinator-space-before` rule.
-   Added: `selector-list-comma-newline-after` rule.
-   Added: `selector-list-comma-newline-before` rule.
-   Added: `selector-list-comma-space-after` rule.
-   Added: `selector-list-comma-space-before` rule.
-   Added: `selector-no-attribute` rule.
-   Added: `selector-no-combinator` rule.
-   Added: `selector-no-id` rule.
-   Added: `selector-no-type` rule.
-   Added: `selector-no-universal` rule.
-   Added: `selector-no-vendor-prefix` rule.
-   Added: `selector-pseudo-element-colon-notation` rule.
-   Added: `selector-root-no-composition` rule.
-   Added: `string-quotes` rule.
-   Added: `value-list-comma-newline-after` rule.
-   Added: `value-list-comma-newline-before` rule.
-   Added: `value-list-comma-space-after` rule.
-   Added: `value-list-comma-space-before` rule.
-   Added: `value-no-vendor-prefix` rule.<|MERGE_RESOLUTION|>--- conflicted
+++ resolved
@@ -2,7 +2,6 @@
 
 All notable changes to this project are documented in this file.
 
-<<<<<<< HEAD
 ## Head
 
 -   Removed: types declarations for Flow ([#4451](https://github.com/stylelint/stylelint/pull/4451)).
@@ -10,11 +9,10 @@
 -   Fixed: `unit-no-unknown` false positives for Sass map keys ([#4450](https://github.com/stylelint/stylelint/pull/4450)).
 -   Fixed: `value-list-comma-newline-after` false positives for shared-line comments ([#4482](https://github.com/stylelint/stylelint/pull/4482)).
 -   Fixed: consistently check that selectors are standard before passing to the parser ([#4483](https://github.com/stylelint/stylelint/pull/4483)).
-=======
+
 ## 12.0.1
 
 -   Fixed: `string-no-newline` memory leak for ERB templates ([#4491](https://github.com/stylelint/stylelint/pull/4491)).
->>>>>>> 1da39d66
 
 ## 12.0.0
 
