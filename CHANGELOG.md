<<<<<<< HEAD
# Head

- Fixed: `no-descending-specificity` no longer delivers false positives after second run in Atom linter.
=======
# HEAD

- Fixed: `stylelint-disable-rule` add import in rules config.
>>>>>>> f0c6a2f6

# 5.2.0

- Added: `no-indistinguishable-colors` rule.
- Added: `at-rule-semicolon-newline-after` rule.
- Added: `stylelint-disable-reason` rule.
- Fixed: `no-duplicate-selectors` contextualizes selectors by all at-rules, not just media queries.
- Fixed: `declaration-bang-space-*` understands arbitrary bang declarations (e.g. `!default`).
- Fixed: `font-weight-notation` now ignore `inherit` value.
- Fixed: `selector-list-comma-*` rules no longer deliver false positives inside functional notation.
- Fixed: `indentation` treats `@nest` at-rules like regular rules with selectors.
- Fixed: `number-no-trailing-zeros` no longer delivers false positives in `url()` arguments.
- Fixed: `no-duplicate-selectors` no longer delivers false positives with descendant combinators.
- Fixed: `root-no-standard-properties` no longer delivers false positives inside the `:not()` pseudo-selector.
- Fixed: `no-duplicate-selectors` no longer delivers false positives after second run in Atom linter.

# 5.1.0

- Added: `selector-type-case` rule.
- Fixed: no more subtle configuration bug when using extends and plugins together in tangled ways.

# 5.0.1

- Fixed: `string-no-newline` no longer stumbles when there are comment-starting characters inside strings.

# 5.0.0

- Removed: `no-indistinguishable-colors` because its dependencies were unusable in Atom. (To be re-evaluated and re-added later.)
- Removed: `"warn": true` secondary option. Use `"severity": "warning"`, instead.
- Removed: `color-no-named` rule. Use the new `color-named` rule, with the `"never"` option instead.
- Removed: `declaration-block-no-single-line` rule. Use the new `block-no-single-line` rule instead.
- Removed: `rule-no-duplicate-properties` rule. Use the new `declaration-block-no-duplicate-properties` rule instead.
- Removed: `rule-no-shorthand-property-overrides` rule. Use the new `declaration-block-no-shorthand-property-overrides` rule instead.
- Removed: `rule-properties-order` rule. Use the new `declaration-block-properties-order` rule instead.
- Removed: `rule-trailing-semicolon` rule. Use the new `declaration-block-trailing-semicolon` rule instead.
- Removed `true` option for `emptyLineBefore` when using property groups in `rule-properties-order`. Use the new `"always"` or `"never"` option instead.
- Removed: `"always"` option for `font-weight-notation`. Use the new `always-where-possible` option instead.
- Added: support for overlapping `stylelint-disable` commands.
- Fixed: `max-nesting-depth` does not warn about blockless at-rules.
- Fixed: `function-comma-newline-after` and related rules consider input to be multi-line (applying to "always-multi-line", etc.) when the newlines are at the beginning or end of the input.
- Fixed: `no-indistinguishable-colors` no longer errors on color functions containing spaces e.g. `rgb(0, 0, 0)` -- but also removed the rule (see above).
- Fixed: `declaration-block-properties-order` no longer fails when an unspecified property comes before or after a specified property in a group with `emptyLineBefore: true`.
- Fixed: `indentation` no longer has false positives when there are empty lines within multi-line values.
- Fixed: `declaration-colon-*-after` no longer fail to do their job when you want a space or newline after the colon and instead there is no space at all.

# 4.5.1

- Fixed: `no-unsupported-browser-features` options now optional.
- Fixed: `no-duplicate-selectors` now ignores keyframe selectors.

# 4.5.0

- Deprecated: `"warn": true` secondary option. Use `"severity": "warning"`, instead.
- Deprecated: `color-no-named` rule. Use the new `color-named` rule, with the `"never"` option instead.
- Deprecated: `declaration-block-no-single-line` rule. Use the new `block-no-single-line` rule instead.
- Deprecated: `rule-no-duplicate-properties` rule. Use the new `declaration-block-no-duplicate-properties` rule instead.
- Deprecated: `rule-no-shorthand-property-overrides` rule. Use the new `declaration-block-no-shorthand-property-overrides` rule instead.
- Deprecated: `rule-properties-order` rule. Use the new `declaration-block-properties-order` rule instead.
- Deprecated: `rule-trailing-semicolon` rule. Use the new `declaration-block-trailing-semicolon` rule instead.
- Deprecated `true` option for `emptyLineBefore` when using property groups in `rule-properties-order`. Use the new `"always"` or `"never"` option instead.
- Deprecated: `"always"` option for `font-weight-notation`. Use the new `always-where-possible` option instead.
- Added: universal `severity` secondary option as a replacement for `"warn": true` to alter a rule's severity.
- Added: `block-no-single-line` rule.
- Added: `color-named` rule.
- Added: `declaration-block-no-duplicate-properties` rule.
- Added: `declaration-block-no-shorthand-property-overrides` rule.
- Added: `declaration-block-properties-order` rule.
- Added: `declaration-block-trailing-semicolon` rule.
- Added: `max-nesting-depth` rule.
- Added: `no-browser-hacks` rule.
- Added: `no-descending-specificity` rule.
- Added: `no-indistinguishable-colors` rule.
- Added: `no-unsupported-browser-features` rule.
- Added: `selector-max-specificity` rule.
- Added: `string-no-newline` rule.
- Added: `"always"` and `"never"` option to `rule-properties-order` `emptyLineBefore` when using property groups
- Added: `named-where-possible` option to `font-weight-notation`.
- Added: `unspecified: "bottomAlphabetical"` option to the `rule-properties-order` rule.
- Added: `ignoreAtRules: []` option to the `block-opening-brace-space-before` and `block-closing-brace-newline-after` rules.
- Added: support for using the nesting selector (`&`) as a prefix in `selector-no-type`.
- Added: `stylelint-disable-line` feature.
- Added: `withinComments`, `withinStrings`, and `checkStrings` options to `styleSearch`, and `insideString` property to the `styleSearch` match object.
- Added: `resolveNestedSelectors` option to the `selector-class-pattern` rule.
- Fixed: informative errors are thrown when `stylelint-disable` is misused.
- Fixed: `selector-no-vendor-prefix` no longer delivers two warnings on vendor-prefixed pseudo-elements with two colons, e.g. `::-moz-placeholder`.
- Fixed: `no-duplicate-selectors` rule now resolves nested selectors.
- Fixed: `font-weight-notation` does not throw false warnings when `normal` is used in certain ways.
- Fixed: `selector-no-*` and `selector-*-pattern` rules now ignore custom property sets.
- Fixed: nested selector handling for `no-duplicate-selectors`.
- Fixed: `selector-no-id` does not warn about Sass interpolation inside an `:nth-child()` argument.
- Fixed: handling of mixed line endings in `rule-nested-empty-line-before`, `rule-non-nested-empty-line-before`, `comment-empty-line-before` and `at-rule-empty-line-before`.
- Fixed: `number-leading-zero`, `function-comma-space-*`, and `declaration-colon-*` do not throw false positives in `url()` arguments.

# 4.4.0

- Added: `ignore: "relative"` option for `font-weight-notation`.
- Fixed: `declaration-colon-space/newline-before/after` rules now ignore scss maps.
- Fixed: `selector-list-comma-newline-after` allows `//` comments after the comma.

# 4.3.6

- Fixed: removed `console.log()`s in `property-unit-whitelist`.

# 4.3.5

- Fixed: removed `console.log()`s in `rule-properties-order`.

# 4.3.4

- Fixed: option normalization for rules with primary options that are arrays of objects, like `rule-properties-order`.
- Fixed: accuracy of warning positions are `//` comments when using SCSS parser.
- Fixed: `no-unknown-animations` ignores variables.
- Fixed: `no-unknown-animations` does not erroneously flag functions like `steps()` and `cubic-bezier()`.
- Fixed: clarified error message in `time-no-imperceptible`.
- Fixed: `font-family-name-quotes` and `font-weight-notation` ignore variables.
- Fixed: `media-feature-no-missing-punctuation` handles space-padded media features.
- Fixed: regression causing CLI `--config` relatives paths that don't start with `./` to be rejected.

# 4.3.3

- Fixed: again removed `stylelint.utils.ruleTester` because its dependencies broke things.

# 4.3.2

- Fixed: move `tape` to dependencies to support `testUtils`.

# 4.3.1

- Fixed: include `testUtils` in npm package whitelist.

# 4.3.0

- Added: `font-family-name-quotes` rule.
- Added: `font-weight-notation` rule.
- Added: `media-feature-no-missing-punctuation` rule.
- Added: `no-duplicate-selectors` rule.
- Added: `no-invalid-double-slash-comments` rule.
- Added: `no-unknown-animations` rule.
- Added: `property-value-blacklist` rule.
- Added: `property-value-whitelist` rule.
- Added: `time-no-imperceptible` rule.
- Added: `ignore: "descendant"` and `ignore: "compounded"` options for `selector-no-type`.
- Added: support for regular expression property identification in `property-blacklist`, `property-unit-blacklist`, `property-unit-whitelist`, `property-value-blacklist`, and `property-whitelist`.
- Added: better handling of vendor prefixes in `property-unit-blacklist` and `property-unit-whitelist`, e.g. if you enter `animation` it now also checks `-webkit-animation`.
- Added: support for using names of modules for the CLI's `--config` argument, not just paths.
- Added: `codeFilename` option to Node API.
- Added: exposed rules at `stylelint.rules` to make stylelint even more extensible.
- Added: brought `stylelint-rule-tester` into this repo, and exposed it at `stylelint.utils.ruleTester`.
- Fixed: bug in `rule-properties-order` empty line detection when the two newlines were separated
  by some other whitespace.
- Fixed: option parsing bug that caused problems when using the `"alphabetical"` primary option
  with `rule-properties-order`.
- Fixed: regard an empty string as a valid CSS code.
- Fixed: `ignoreFiles` handling of absolute paths.
- Fixed: `ignoreFiles` uses the `configBasedir` option to interpret relative paths.

# 4.2.0

- Added: support for custom messages with a `message` secondary property on any rule.
- Fixed: CLI always ignores contents of `node_modules` and `bower_components` directories.
- Fixed: bug preventing CLI from understanding absolute paths in `--config` argument.
- Fixed: bug causing `indentation` to stumble over declarations with semicolons on their own lines.

# 4.1.0

- Added: helpful option validation message when object is expected but non-object provided.
- Fixed: `selector-no-id` no longer warns about Sass interpolation when multiple interpolations are used in a selector.

# 4.0.0

- Removed: support for legacy numbered severities.
- Added: support for extensions on `.stylelintrc` files (by upgrading cosmiconfig).
- Added: `ignore: "non-comments"` option to `max-line-length`.
- Fixed: `function-whitespace-after` does not expect space between `)` and `}`, so it handles Sass interpolation better.

# 3.2.3

- Fixed: `selector-no-vendor-prefix` now handles custom-property-sets.

# 3.2.2

- Fixed: `selector-no-type` ignores `nth-child` pseudo-classes and `@keyframes` selectors.

# 3.2.1

- Fixed: `max-line-length` handles `url()` functions better.
- Fixed: `block-opening-brace-newline-after` and `declaration-block-semicolon-newline-after` handle end-of-line comments better.

# 3.2.0

- Added: `legacyNumberedSeverities` config property to force the legacy severity system.
- Added: `selector-no-id` ignores Sass-style interpolation.
- Fixed: bug causing extended config to override the config that extends it.

# 3.1.4

- Fixed: stopped hijacking `--config` property in PostCSS and Node.js APIs. Still using it in the CLI.

# 3.1.3

- Fixed: bug preventing the disabling of rules analyzing the `root` node, including: `max-line-length`, `max-empty-lines`, `no-eol-whitespace`, `no-missing-eof-newline`, and `string-quotes`.
- Fixed: bug causing `rule-properties-order` to get confused by properties with an unspecified order.

# 3.1.2

- Fixed: bug causing an error when `null` was used on rules whose primary options are arrays.

# 3.1.1

- Fixed: Documentation improvements.

# 3.1.0

- Added: `stylelint-commands` `ignore` option to `comment-empty-line-before`.
- Fixed: v3 regression causing bug in `rule-properties-order` and potentially other rules that accept arrays as primary options.
- Fixed: `no-missing-eof-newline` no longer complains about completely empty files.

# 3.0.3

- Fixed: list of rules within documentation.

# 3.0.0-3.0.2

- Removed: `nesting-block-opening-brace-space-before` and `nesting-block-opening-brace-newline-before` rules.
- Deprecated: numbered severities (0, 1, 2) and will be disabled in `4.0`.
- Changed: renamed `rule-single-line-max-declarations` to `declaration-block-single-line-max-declarations` and changed scope of the single-line to the declaration block.
- Changed: renamed `rule-no-single-line` to `declaration-block-no-single-line` and changed scope of the single-line to the declaration block.
- Changed: renamed the `function-space-after` rule to `function-whitespace-after`.
- Changed: renamed the `comment-space-inside` rule to `comment-whitespace-inside`.
- Changed: renamed the `no-multiple-empty-lines` rule to `max-empty-lines` (takes an `int` as option).
- Changed: `plugins` is now an array instead of an object. And plugins should be created with `stylelint.createPlugin()`.
- Added: cosmiconfig, which means the following:

  - support for YAML `.stylelintrc`
  - support for `stylelint.config.js`
  - support for `stylelint` property in `package.json`
  - alternate config loading system, which stops at the first config found

- Added: asynchronicity to the PostCSS plugin.
- Added: `ignoreFiles` option to config.
- Added: `configFile` option to Node.js API.
- Fixed: `comment-whitespace-inside` now ignores ignores copyright (`/*! `) and sourcemap (`/*# `) comments.
- Fixed: `rule-no-duplicate-properties` now ignores the `src` property.

# 2.3.7

- Fixed: `function-calc-no-unspaced-operator` ignores characters in `$sass` and `@less` variables.
- Fixed: `rule-properties-order` allows comments at the top of groups that expect newlines before them.
- Fixed: `styleSearch()` and the rules it powers will not trip up on single-line (`//`) comments.
- Fixed: `selector-combinator-space-before` now better handles nested selectors starting with combinators.
- Fixed: `rule-properties-order` now deals property with `-moz-osx-font-smoothing`.

# 2.3.6

- Fixed: improved documentation of CLI globbing possibilities.
- Fixed: `rule-properties-order` now accounts for property names containing multiple hyphens.
- Fixed: `rule-properties-order` grouping bug.

# 2.3.5

- Added: error about undefined severities blaming stylelint for the bug.
- Fixed: `selector-pseudo-element-colon-notation` typo in rule name resulting in undefined severity.

# 2.3.4

- Fixed: `dist/` build.

# 2.3.3

- Fixed: `property-whitelist`, `rule-no-duplicate-properties`, and `rule-properties-order` ignore variables (`$sass`, `@less`, and `--custom-property`).
- Fixed: `root-no-standard-properties` ignores `$sass` and `@less` variables.
- Fixed: `comment-empty-line-before` and `comment-space-inside` no longer complain about `//` comments.

# 2.3.2

- Fixed: `number-no-trailing-zeros` no longer flags at-import at-rules.

# 2.3.1

- Fixed: `selector-no-type` no longer flags the *nesting selector* (`&`).

# 2.3.0

- Added: `configFile` option to PostCSS plugin.
- Fixed: `function-parentheses-newline-inside` and `function-parentheses-space-inside` bug with nested functions.

# 2.2.0

- Added: `selector-class-pattern` rule.
- Added: `selector-id-pattern` rule.
- Added: `function-parentheses-newline-inside` rule.
- Added: `"always-single-line"` and `"never-single-line"` options to `function-parentheses-space-inside`.
- Fixed: CLI `syntax` argument bug.

# 2.1.0

- Added: `color-no-hex` rule.
- Added: `color-no-named` rule.
- Added: `function-blacklist` rule.
- Added: `function-whitelist` rule.
- Added: `unit-blacklist` rule.
- Added: `unit-whitelist` rule.
- Added: `property-unit-blacklist` rule.
- Added: `property-unit-whitelist` rule.
- Added: `rule-single-line-max-declarations` rule.
- Added: `max-line-length` rule.
- Added: `first-nested` exception to `comment-empty-line-before`.
- Added: single value options to `*-blacklist` & `-*whitelist` rules e.g. `{ "function-blacklist": "calc"}`
- Added: support for flexible groups to `rule-properties-order`.
- Added: support for an optional empty line between each group to `rule-properties-order`.
- Added: support for mathematical signs in front of Sass and Less variables in `function-calc-no-unspaced-operator`.
- Added: support for arbitrary whitespace after function in `function-space-after`.
- Added: support for arbitrary whitespace at the edge of comments in `comment-space-inside`.
- Fixed: `comment-space-inside` allows any number of asterisks at the beginning and end of comments.
- Fixed: bug causing `{ unspecified: "bottom }"` option not to be applied within `rule-properties-order`.
- Fixed: bug causing `function-comma-*` whitespace rules to improperly judge whether to enforce single- or multi-line options.
- Fixed: bug when loading plugins from an extended config
- Fixed: indentation for function arguments, by ignoring them.

# 2.0.0

- Changed: plugins are now included and configured via a "locator", rather than either being `required` or being inserted directly into the configuration object as a function.
- Added: CLI.
- Added: standalone Node API.
- Added: quiet mode to CLI and Node API.
- Added: support for formatters, including custom ones, to CLI and Node API.
- Added: `string` and `json` formatters.
- Added: support for using `.stylelintrc` JSON file.
- Added: support for extending existing configs using the `extends` property.
- Added: support for SCSS syntax parsing to CLI and Node API.
- Added: `function-comma-newline-after` rule.
- Added: `function-comma-newline-before` rule.
- Added: `"always-single-line"` and `"never-single-line"` options to `function-comma-space-after` rule.
- Added: `"always-single-line"` and `"never-single-line"` options to `function-comma-space-before` rule.

# 1.2.1

- Fixed: the `media-query-list-comma-*` rules now only apply to `@media` statements.

# 1.2.0

- Added: `function-linear-gradient-no-nonstandard-direction` rule.
- Added: `rule-properties-order` now by default ignores the order of properties left out of your specified array; and the options `"top"`, `"bottom"`, and `"ignore"` are provided to change that behavior.
- Added: `rule-properties-order` now looks for roots of hyphenated properties in custom arrays so each extension (e.g. `padding-top` as an extension of `padding`) does not need to be specified individually.
- Added: `"always-single-line"` option to `declaration-colon-space-after`.
- Added: support for declarations directly on root (e.g. Sass variable declarations).
- Fixed: `declaration-colon-newline-after` `"always-multi-line"` warning message.

# 1.1.0

- Added: `declaration-colon-newline-after` rule.
- Added: the `indentation` rule now checks indentation of multi-line at-rule params, unless there's the `except` option of `param`.
- Added: support for end-of-line comments in `selector-list-comma-newline-after`.
- Added: protection against `#${sass-interpolation}` in rules checking for hex colors.
- Added: support for strings (translated to RegExps) in `custom-property-pattern` and `custom-media-pattern`.
- Fixed: bug preventing various rules from registering the correct rule names in their warnings, and therefore also preventing them from being disabled with comments.
- Fixed: the `color-no-invalid-hex` rule no longer flags hashes in `url()` arguments.
- Fixed: rules using `node.raw()` instead of `node.raws` to avoid expected errors.

# 1.0.1

- Fixed: `postcss-selector-parser` updated to improve location accuracy for `selector-no-*` rules.

# 1.0.0

- Removed: compatibility with PostCSS `4.x`.
- Added: compatibility with PostCSS `5.0.2+`.
- Fixed: the accuracy of reported line numbers and columns.

# 0.8.0

- Added: `after-comment` `ignore` option to the `at-rule-empty-line-before` rule.
- Fixed: the `indentation` rule now correctly handles `*` hacks on property names.
- Fixed: the `media-feature-colon-space-after` and `media-feature-colon-space-before` rules now only apply to `@media` statements.
- Fixed: the `rule-no-shorthand-property-overrides` rule message is now consistent with the other messages.

# 0.7.0

- Added: invalid options cause the rule to abort instead of performing meaningless checks.
- Added: special warning for missing required options from `validateOptions()`.

# 0.6.2

- Fixed: npm package no longer includes test files (reducing package size by 500KB).

# 0.6.1

- Fixed: the `rule-properties-order` and `rule-no-duplicate-properties` rules now correctly check inside @rules.

# 0.6.0

- Added: `validateOptions` to `stylelint.utils` for use by authors of custom rules.
- Added: `custom-media-pattern` rule.
- Added: `number-max-precision` rule.

# 0.5.0

- Added: validation of all rule options.

# 0.4.1

- Removed: `ruleTester` from `stylelint.utils` because of the additional dependencies it forces.

# 0.4.0

- Removed: `jsesc` devDependency.
- Added: `rule-no-shorthand-property-overrides` rule.
- Added: `ruleTester` to `stylelint.utils` for use by authors of custom rules.

# 0.3.2

- Fixed: `hierarchicalSelectors` bug in `indentation` rule.

# 0.3.1

- Fixed: `~=` is no longer mistaken for combinator in `selector-combinator-space-*`.

# 0.3.0

- Added: exposure of `report`, `ruleMessages`, and `styleSearch` in `stylelint.utils` for use by external plugin rules.
- Added: plugin rule support.
- Added: `hierarchicalSelectors` option to `indentation` rule.
- Added: `nesting-block-opening-brace-space-before` rule.
- Added: `nesting-block-opening-brace-newline-before` rule.
- Fixed: the `color-hex-case` rule message is now consistent with the `color-hex-length` rule.
- Fixed: the `property-blacklist` rule message is now consistent with the `property-whitelist` rule.
- Fixed: a typo in the `comment-space-inside` rule message.

# 0.2.0

- Added: `color-hex-case` rule.
- Added: `color-hex-length` rule.
- Fixed: formalized selector-indentation-checking within the `indentation` rule.
- Fixed: allow for arbitrary whitespace after the newline in the `selector-list-comma-newline-*` rules.
- Fixed: `selector-combinator-space-*` no longer checks `:nth-child()` arguments.

# 0.1.2

- Fixed: nesting support for the `block-opening-brace-newline-before` rule.
- Fixed: nesting support for the `block-opening-brace-space-before` rule.
- Fixed: nesting support for the `rule-trailing-semicolon` rule.

# 0.1.1

- Fixed: nesting support for the `rule-no-duplicate-properties` rule.
- Fixed: nesting support for the `rule-properties-order` rule.
- Fixed: whitespace rules accommodate Windows CR-LF line endings.

# 0.1.0

- Added: ability to disable rules via comments in the CSS.
- Added: `at-rule-empty-line-before` rule.
- Added: `at-rule-no-vendor-prefix` rule.
- Added: `block-closing-brace-newline-after` rule.
- Added: `block-closing-brace-newline-before` rule.
- Added: `block-closing-brace-space-after` rule.
- Added: `block-closing-brace-space-before` rule.
- Added: `block-no-empty` rule.
- Added: `block-opening-brace-newline-after` rule.
- Added: `block-opening-brace-newline-before` rule.
- Added: `block-opening-brace-space-after` rule.
- Added: `block-opening-brace-space-before` rule.
- Added: `color-no-invalid-hex` rule.
- Added: `comment-empty-line-before` rule.
- Added: `comment-space-inside` rule.
- Added: `custom-property-no-outside-root` rule.
- Added: `custom-property-pattern` rule.
- Added: `declaration-bang-space-after` rule.
- Added: `declaration-bang-space-before` rule.
- Added: `declaration-block-semicolon-newline-after` rule.
- Added: `declaration-block-semicolon-newline-before` rule.
- Added: `declaration-block-semicolon-space-after` rule.
- Added: `declaration-block-semicolon-space-before` rule.
- Added: `declaration-colon-space-after` rule.
- Added: `declaration-colon-space-before` rule.
- Added: `declaration-no-important` rule.
- Added: `function-calc-no-unspaced-operator` rule.
- Added: `function-comma-space-after` rule.
- Added: `function-comma-space-before` rule.
- Added: `function-parentheses-space-inside` rule.
- Added: `function-space-after` rule.
- Added: `function-url-quotes` rule.
- Added: `indentation` rule.
- Added: `media-feature-colon-space-after` rule.
- Added: `media-feature-colon-space-before` rule.
- Added: `media-feature-name-no-vendor-prefix` rule.
- Added: `media-feature-range-operator-space-after` rule.
- Added: `media-feature-range-operator-space-before` rule.
- Added: `media-query-list-comma-newline-after` rule.
- Added: `media-query-list-comma-newline-before` rule.
- Added: `media-query-list-comma-space-after` rule.
- Added: `media-query-list-comma-space-before` rule.
- Added: `media-query-parentheses-space-inside` rule.
- Added: `no-eol-whitespace` rule.
- Added: `no-missing-eof-newline` rule.
- Added: `no-multiple-empty-lines` rule.
- Added: `number-leading-zero` rule.
- Added: `number-no-trailing-zeros` rule.
- Added: `number-zero-length-no-unit` rule.
- Added: `property-blacklist` rule.
- Added: `property-no-vendor-prefix` rule.
- Added: `property-whitelist` rule.
- Added: `root-no-standard-properties` rule.
- Added: `rule-nested-empty-line-before` rule.
- Added: `rule-no-duplicate-properties` rule.
- Added: `rule-no-single-line` rule.
- Added: `rule-non-nested-empty-line-before` rule.
- Added: `rule-properties-order` rule.
- Added: `rule-trailing-semicolon` rule.
- Added: `selector-combinator-space-after` rule.
- Added: `selector-combinator-space-before` rule.
- Added: `selector-list-comma-newline-after` rule.
- Added: `selector-list-comma-newline-before` rule.
- Added: `selector-list-comma-space-after` rule.
- Added: `selector-list-comma-space-before` rule.
- Added: `selector-no-attribute` rule.
- Added: `selector-no-combinator` rule.
- Added: `selector-no-id` rule.
- Added: `selector-no-type` rule.
- Added: `selector-no-universal` rule.
- Added: `selector-no-vendor-prefix` rule.
- Added: `selector-pseudo-element-colon-notation` rule.
- Added: `selector-root-no-composition` rule.
- Added: `string-quotes` rule.
- Added: `value-list-comma-newline-after` rule.
- Added: `value-list-comma-newline-before` rule.
- Added: `value-list-comma-space-after` rule.
- Added: `value-list-comma-space-before` rule.
- Added: `value-no-vendor-prefix` rule.<|MERGE_RESOLUTION|>--- conflicted
+++ resolved
@@ -1,12 +1,7 @@
-<<<<<<< HEAD
 # Head
 
 - Fixed: `no-descending-specificity` no longer delivers false positives after second run in Atom linter.
-=======
-# HEAD
-
-- Fixed: `stylelint-disable-rule` add import in rules config.
->>>>>>> f0c6a2f6
+- Fixed: `stylelint-disable-rule` imported correctly.
 
 # 5.2.0
 
